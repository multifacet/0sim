--- conflicted
+++ resolved
@@ -105,8 +105,6 @@
 			codec {
 			};
 		};
-<<<<<<< HEAD
-=======
 	};
 };
 
@@ -120,16 +118,7 @@
 		compatible = "at24,24c02";
 		readonly;
 		reg = <0x50>;
->>>>>>> 2ef7d5f3
-	};
-};
-
-&i2c2 {
-	clock-frequency = <400000>;
-};
-
-&i2c3 {
-	clock-frequency = <400000>;
+	};
 };
 
 /*
@@ -187,8 +176,6 @@
 			OMAP3_CORE1_IOPAD(0x2198, PIN_OUTPUT | MUX_MODE4)	/* GPIO_162,BT_EN */
 		>;
 	};
-<<<<<<< HEAD
-=======
 	mcspi1_pins: pinmux_mcspi1_pins {
 		pinctrl-single,pins = <
 			OMAP3_CORE1_IOPAD(0x21c8, PIN_INPUT | MUX_MODE0)        /* mcspi1_clk.mcspi1_clk */
@@ -214,21 +201,17 @@
 			OMAP3_CORE1_IOPAD(0x21b8, PIN_INPUT | MUX_MODE0)	/* hsusb0_data7.hsusb0_data7 */
 		>;
 	};
->>>>>>> 2ef7d5f3
 };
 
 &uart2 {
 	interrupts-extended = <&intc 73 &omap3_pmx_core OMAP3_UART2_RX>;
 	pinctrl-names = "default";
 	pinctrl-0 = <&uart2_pins>;
-<<<<<<< HEAD
-=======
 };
 
 &mcspi1 {
 	pinctrl-names = "default";
 	pinctrl-0 = <&mcspi1_pins>;
->>>>>>> 2ef7d5f3
 };
 
 &omap3_pmx_core2 {
