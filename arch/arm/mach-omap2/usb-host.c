/*
 * usb-host.c - OMAP USB Host
 *
 * This file will contain the board specific details for the
 * Synopsys EHCI/OHCI host controller on OMAP3430 and onwards
 *
 * Copyright (C) 2007-2011 Texas Instruments
 * Author: Vikram Pandita <vikram.pandita@ti.com>
 * Author: Keshava Munegowda <keshava_mgowda@ti.com>
 *
 * Generalization by:
 * Felipe Balbi <balbi@ti.com>
 *
 * This program is free software; you can redistribute it and/or modify
 * it under the terms of the GNU General Public License version 2 as
 * published by the Free Software Foundation.
 */

#include <linux/types.h>
#include <linux/errno.h>
#include <linux/delay.h>
#include <linux/platform_device.h>
#include <linux/slab.h>
#include <linux/dma-mapping.h>
#include <linux/regulator/machine.h>
#include <linux/regulator/fixed.h>
#include <linux/string.h>
#include <linux/io.h>
#include <linux/gpio.h>
#include <linux/usb/phy.h>
#include <linux/usb/usb_phy_gen_xceiv.h>

#include "soc.h"
#include "omap_device.h"
#include "mux.h"
#include "usb.h"

#ifdef CONFIG_MFD_OMAP_USB_HOST

#define OMAP_USBHS_DEVICE	"usbhs_omap"
#define OMAP_USBTLL_DEVICE	"usbhs_tll"
#define	USBHS_UHH_HWMODNAME	"usb_host_hs"
#define USBHS_TLL_HWMODNAME	"usb_tll_hs"

/* MUX settings for EHCI pins */
/*
 * setup_ehci_io_mux - initialize IO pad mux for USBHOST
 */
static void __init setup_ehci_io_mux(const enum usbhs_omap_port_mode *port_mode)
{
	switch (port_mode[0]) {
	case OMAP_EHCI_PORT_MODE_PHY:
		omap_mux_init_signal("hsusb1_stp", OMAP_PIN_OUTPUT);
		omap_mux_init_signal("hsusb1_clk", OMAP_PIN_OUTPUT);
		omap_mux_init_signal("hsusb1_dir", OMAP_PIN_INPUT_PULLDOWN);
		omap_mux_init_signal("hsusb1_nxt", OMAP_PIN_INPUT_PULLDOWN);
		omap_mux_init_signal("hsusb1_data0", OMAP_PIN_INPUT_PULLDOWN);
		omap_mux_init_signal("hsusb1_data1", OMAP_PIN_INPUT_PULLDOWN);
		omap_mux_init_signal("hsusb1_data2", OMAP_PIN_INPUT_PULLDOWN);
		omap_mux_init_signal("hsusb1_data3", OMAP_PIN_INPUT_PULLDOWN);
		omap_mux_init_signal("hsusb1_data4", OMAP_PIN_INPUT_PULLDOWN);
		omap_mux_init_signal("hsusb1_data5", OMAP_PIN_INPUT_PULLDOWN);
		omap_mux_init_signal("hsusb1_data6", OMAP_PIN_INPUT_PULLDOWN);
		omap_mux_init_signal("hsusb1_data7", OMAP_PIN_INPUT_PULLDOWN);
		break;
	case OMAP_EHCI_PORT_MODE_TLL:
		omap_mux_init_signal("hsusb1_tll_stp",
			OMAP_PIN_INPUT_PULLUP);
		omap_mux_init_signal("hsusb1_tll_clk",
			OMAP_PIN_INPUT_PULLDOWN);
		omap_mux_init_signal("hsusb1_tll_dir",
			OMAP_PIN_INPUT_PULLDOWN);
		omap_mux_init_signal("hsusb1_tll_nxt",
			OMAP_PIN_INPUT_PULLDOWN);
		omap_mux_init_signal("hsusb1_tll_data0",
			OMAP_PIN_INPUT_PULLDOWN);
		omap_mux_init_signal("hsusb1_tll_data1",
			OMAP_PIN_INPUT_PULLDOWN);
		omap_mux_init_signal("hsusb1_tll_data2",
			OMAP_PIN_INPUT_PULLDOWN);
		omap_mux_init_signal("hsusb1_tll_data3",
			OMAP_PIN_INPUT_PULLDOWN);
		omap_mux_init_signal("hsusb1_tll_data4",
			OMAP_PIN_INPUT_PULLDOWN);
		omap_mux_init_signal("hsusb1_tll_data5",
			OMAP_PIN_INPUT_PULLDOWN);
		omap_mux_init_signal("hsusb1_tll_data6",
			OMAP_PIN_INPUT_PULLDOWN);
		omap_mux_init_signal("hsusb1_tll_data7",
			OMAP_PIN_INPUT_PULLDOWN);
		break;
	case OMAP_USBHS_PORT_MODE_UNUSED:
		/* FALLTHROUGH */
	default:
		break;
	}

	switch (port_mode[1]) {
	case OMAP_EHCI_PORT_MODE_PHY:
		omap_mux_init_signal("hsusb2_stp", OMAP_PIN_OUTPUT);
		omap_mux_init_signal("hsusb2_clk", OMAP_PIN_OUTPUT);
		omap_mux_init_signal("hsusb2_dir", OMAP_PIN_INPUT_PULLDOWN);
		omap_mux_init_signal("hsusb2_nxt", OMAP_PIN_INPUT_PULLDOWN);
		omap_mux_init_signal("hsusb2_data0",
			OMAP_PIN_INPUT_PULLDOWN);
		omap_mux_init_signal("hsusb2_data1",
			OMAP_PIN_INPUT_PULLDOWN);
		omap_mux_init_signal("hsusb2_data2",
			OMAP_PIN_INPUT_PULLDOWN);
		omap_mux_init_signal("hsusb2_data3",
			OMAP_PIN_INPUT_PULLDOWN);
		omap_mux_init_signal("hsusb2_data4",
			OMAP_PIN_INPUT_PULLDOWN);
		omap_mux_init_signal("hsusb2_data5",
			OMAP_PIN_INPUT_PULLDOWN);
		omap_mux_init_signal("hsusb2_data6",
			OMAP_PIN_INPUT_PULLDOWN);
		omap_mux_init_signal("hsusb2_data7",
			OMAP_PIN_INPUT_PULLDOWN);
		break;
	case OMAP_EHCI_PORT_MODE_TLL:
		omap_mux_init_signal("hsusb2_tll_stp",
			OMAP_PIN_INPUT_PULLUP);
		omap_mux_init_signal("hsusb2_tll_clk",
			OMAP_PIN_INPUT_PULLDOWN);
		omap_mux_init_signal("hsusb2_tll_dir",
			OMAP_PIN_INPUT_PULLDOWN);
		omap_mux_init_signal("hsusb2_tll_nxt",
			OMAP_PIN_INPUT_PULLDOWN);
		omap_mux_init_signal("hsusb2_tll_data0",
			OMAP_PIN_INPUT_PULLDOWN);
		omap_mux_init_signal("hsusb2_tll_data1",
			OMAP_PIN_INPUT_PULLDOWN);
		omap_mux_init_signal("hsusb2_tll_data2",
			OMAP_PIN_INPUT_PULLDOWN);
		omap_mux_init_signal("hsusb2_tll_data3",
			OMAP_PIN_INPUT_PULLDOWN);
		omap_mux_init_signal("hsusb2_tll_data4",
			OMAP_PIN_INPUT_PULLDOWN);
		omap_mux_init_signal("hsusb2_tll_data5",
			OMAP_PIN_INPUT_PULLDOWN);
		omap_mux_init_signal("hsusb2_tll_data6",
			OMAP_PIN_INPUT_PULLDOWN);
		omap_mux_init_signal("hsusb2_tll_data7",
			OMAP_PIN_INPUT_PULLDOWN);
		break;
	case OMAP_USBHS_PORT_MODE_UNUSED:
		/* FALLTHROUGH */
	default:
		break;
	}

	switch (port_mode[2]) {
	case OMAP_EHCI_PORT_MODE_PHY:
		printk(KERN_WARNING "Port3 can't be used in PHY mode\n");
		break;
	case OMAP_EHCI_PORT_MODE_TLL:
		omap_mux_init_signal("hsusb3_tll_stp",
			OMAP_PIN_INPUT_PULLUP);
		omap_mux_init_signal("hsusb3_tll_clk",
			OMAP_PIN_INPUT_PULLDOWN);
		omap_mux_init_signal("hsusb3_tll_dir",
			OMAP_PIN_INPUT_PULLDOWN);
		omap_mux_init_signal("hsusb3_tll_nxt",
			OMAP_PIN_INPUT_PULLDOWN);
		omap_mux_init_signal("hsusb3_tll_data0",
			OMAP_PIN_INPUT_PULLDOWN);
		omap_mux_init_signal("hsusb3_tll_data1",
			OMAP_PIN_INPUT_PULLDOWN);
		omap_mux_init_signal("hsusb3_tll_data2",
			OMAP_PIN_INPUT_PULLDOWN);
		omap_mux_init_signal("hsusb3_tll_data3",
			OMAP_PIN_INPUT_PULLDOWN);
		omap_mux_init_signal("hsusb3_tll_data4",
			OMAP_PIN_INPUT_PULLDOWN);
		omap_mux_init_signal("hsusb3_tll_data5",
			OMAP_PIN_INPUT_PULLDOWN);
		omap_mux_init_signal("hsusb3_tll_data6",
			OMAP_PIN_INPUT_PULLDOWN);
		omap_mux_init_signal("hsusb3_tll_data7",
			OMAP_PIN_INPUT_PULLDOWN);
		break;
	case OMAP_USBHS_PORT_MODE_UNUSED:
		/* FALLTHROUGH */
	default:
		break;
	}

	return;
}

static void __init setup_ohci_io_mux(const enum usbhs_omap_port_mode *port_mode)
{
	switch (port_mode[0]) {
	case OMAP_OHCI_PORT_MODE_PHY_6PIN_DATSE0:
	case OMAP_OHCI_PORT_MODE_PHY_6PIN_DPDM:
	case OMAP_OHCI_PORT_MODE_TLL_6PIN_DATSE0:
	case OMAP_OHCI_PORT_MODE_TLL_6PIN_DPDM:
		omap_mux_init_signal("mm1_rxdp",
			OMAP_PIN_INPUT_PULLDOWN);
		omap_mux_init_signal("mm1_rxdm",
			OMAP_PIN_INPUT_PULLDOWN);
		/* FALLTHROUGH */
	case OMAP_OHCI_PORT_MODE_PHY_4PIN_DPDM:
	case OMAP_OHCI_PORT_MODE_TLL_4PIN_DPDM:
		omap_mux_init_signal("mm1_rxrcv",
			OMAP_PIN_INPUT_PULLDOWN);
		/* FALLTHROUGH */
	case OMAP_OHCI_PORT_MODE_PHY_3PIN_DATSE0:
	case OMAP_OHCI_PORT_MODE_TLL_3PIN_DATSE0:
		omap_mux_init_signal("mm1_txen_n", OMAP_PIN_OUTPUT);
		/* FALLTHROUGH */
	case OMAP_OHCI_PORT_MODE_TLL_2PIN_DATSE0:
	case OMAP_OHCI_PORT_MODE_TLL_2PIN_DPDM:
		omap_mux_init_signal("mm1_txse0",
			OMAP_PIN_INPUT_PULLDOWN);
		omap_mux_init_signal("mm1_txdat",
			OMAP_PIN_INPUT_PULLDOWN);
		break;
	case OMAP_USBHS_PORT_MODE_UNUSED:
		/* FALLTHROUGH */
	default:
		break;
	}
	switch (port_mode[1]) {
	case OMAP_OHCI_PORT_MODE_PHY_6PIN_DATSE0:
	case OMAP_OHCI_PORT_MODE_PHY_6PIN_DPDM:
	case OMAP_OHCI_PORT_MODE_TLL_6PIN_DATSE0:
	case OMAP_OHCI_PORT_MODE_TLL_6PIN_DPDM:
		omap_mux_init_signal("mm2_rxdp",
			OMAP_PIN_INPUT_PULLDOWN);
		omap_mux_init_signal("mm2_rxdm",
			OMAP_PIN_INPUT_PULLDOWN);
		/* FALLTHROUGH */
	case OMAP_OHCI_PORT_MODE_PHY_4PIN_DPDM:
	case OMAP_OHCI_PORT_MODE_TLL_4PIN_DPDM:
		omap_mux_init_signal("mm2_rxrcv",
			OMAP_PIN_INPUT_PULLDOWN);
		/* FALLTHROUGH */
	case OMAP_OHCI_PORT_MODE_PHY_3PIN_DATSE0:
	case OMAP_OHCI_PORT_MODE_TLL_3PIN_DATSE0:
		omap_mux_init_signal("mm2_txen_n", OMAP_PIN_OUTPUT);
		/* FALLTHROUGH */
	case OMAP_OHCI_PORT_MODE_TLL_2PIN_DATSE0:
	case OMAP_OHCI_PORT_MODE_TLL_2PIN_DPDM:
		omap_mux_init_signal("mm2_txse0",
			OMAP_PIN_INPUT_PULLDOWN);
		omap_mux_init_signal("mm2_txdat",
			OMAP_PIN_INPUT_PULLDOWN);
		break;
	case OMAP_USBHS_PORT_MODE_UNUSED:
		/* FALLTHROUGH */
	default:
		break;
	}
	switch (port_mode[2]) {
	case OMAP_OHCI_PORT_MODE_PHY_6PIN_DATSE0:
	case OMAP_OHCI_PORT_MODE_PHY_6PIN_DPDM:
	case OMAP_OHCI_PORT_MODE_TLL_6PIN_DATSE0:
	case OMAP_OHCI_PORT_MODE_TLL_6PIN_DPDM:
		omap_mux_init_signal("mm3_rxdp",
			OMAP_PIN_INPUT_PULLDOWN);
		omap_mux_init_signal("mm3_rxdm",
			OMAP_PIN_INPUT_PULLDOWN);
		/* FALLTHROUGH */
	case OMAP_OHCI_PORT_MODE_PHY_4PIN_DPDM:
	case OMAP_OHCI_PORT_MODE_TLL_4PIN_DPDM:
		omap_mux_init_signal("mm3_rxrcv",
			OMAP_PIN_INPUT_PULLDOWN);
		/* FALLTHROUGH */
	case OMAP_OHCI_PORT_MODE_PHY_3PIN_DATSE0:
	case OMAP_OHCI_PORT_MODE_TLL_3PIN_DATSE0:
		omap_mux_init_signal("mm3_txen_n", OMAP_PIN_OUTPUT);
		/* FALLTHROUGH */
	case OMAP_OHCI_PORT_MODE_TLL_2PIN_DATSE0:
	case OMAP_OHCI_PORT_MODE_TLL_2PIN_DPDM:
		omap_mux_init_signal("mm3_txse0",
			OMAP_PIN_INPUT_PULLDOWN);
		omap_mux_init_signal("mm3_txdat",
			OMAP_PIN_INPUT_PULLDOWN);
		break;
	case OMAP_USBHS_PORT_MODE_UNUSED:
		/* FALLTHROUGH */
	default:
		break;
	}
}

void __init usbhs_init(struct usbhs_omap_platform_data *pdata)
{
	struct omap_hwmod	*uhh_hwm, *tll_hwm;
	struct platform_device	*pdev;
	int			bus_id = -1;

	if (cpu_is_omap34xx()) {
		setup_ehci_io_mux(pdata->port_mode);
		setup_ohci_io_mux(pdata->port_mode);

		if (omap_rev() <= OMAP3430_REV_ES2_1)
			pdata->single_ulpi_bypass = true;

	}

	uhh_hwm = omap_hwmod_lookup(USBHS_UHH_HWMODNAME);
	if (!uhh_hwm) {
		pr_err("Could not look up %s\n", USBHS_UHH_HWMODNAME);
		return;
	}

	tll_hwm = omap_hwmod_lookup(USBHS_TLL_HWMODNAME);
	if (!tll_hwm) {
		pr_err("Could not look up %s\n", USBHS_TLL_HWMODNAME);
		return;
	}

	pdev = omap_device_build(OMAP_USBTLL_DEVICE, bus_id, tll_hwm,
				pdata, sizeof(*pdata));
	if (IS_ERR(pdev)) {
		pr_err("Could not build hwmod device %s\n",
		       USBHS_TLL_HWMODNAME);
		return;
	}

	pdev = omap_device_build(OMAP_USBHS_DEVICE, bus_id, uhh_hwm,
				pdata, sizeof(*pdata));
	if (IS_ERR(pdev)) {
		pr_err("Could not build hwmod devices %s\n",
		       USBHS_UHH_HWMODNAME);
		return;
	}
}

#else

void __init usbhs_init(struct usbhs_omap_platform_data *pdata)
{
}

#endif

/* Template for PHY regulators */
static struct fixed_voltage_config hsusb_reg_config = {
	/* .supply_name filled later */
	.microvolts = 3300000,
	.gpio = -1,		/* updated later */
	.startup_delay = 70000, /* 70msec */
	.enable_high = 1,	/* updated later */
	.enabled_at_boot = 0,	/* keep in RESET */
	/* .init_data filled later */
};

static const char *nop_name = "usb_phy_gen_xceiv"; /* NOP PHY driver */
static const char *reg_name = "reg-fixed-voltage"; /* Regulator driver */

/**
 * usbhs_add_regulator - Add a gpio based fixed voltage regulator device
 * @name: name for the regulator
 * @dev_id: device id of the device this regulator supplies power to
 * @dev_supply: supply name that the device expects
 * @gpio: GPIO number
 * @polarity: 1 - Active high, 0 - Active low
 */
static int usbhs_add_regulator(char *name, char *dev_id, char *dev_supply,
						int gpio, int polarity)
{
	struct regulator_consumer_supply *supplies;
	struct regulator_init_data *reg_data;
	struct fixed_voltage_config *config;
	struct platform_device *pdev;
	struct platform_device_info pdevinfo;
	int ret = -ENOMEM;

	supplies = kzalloc(sizeof(*supplies), GFP_KERNEL);
	if (!supplies)
		return -ENOMEM;

	supplies->supply = dev_supply;
	supplies->dev_name = dev_id;

	reg_data = kzalloc(sizeof(*reg_data), GFP_KERNEL);
	if (!reg_data)
		goto err_data;

	reg_data->constraints.valid_ops_mask = REGULATOR_CHANGE_STATUS;
	reg_data->consumer_supplies = supplies;
	reg_data->num_consumer_supplies = 1;

	config = kmemdup(&hsusb_reg_config, sizeof(hsusb_reg_config),
			GFP_KERNEL);
	if (!config)
		goto err_config;

	config->supply_name = kstrdup(name, GFP_KERNEL);
	if (!config->supply_name)
		goto err_supplyname;

	config->gpio = gpio;
	config->enable_high = polarity;
	config->init_data = reg_data;

	/* create a regulator device */
	memset(&pdevinfo, 0, sizeof(pdevinfo));
	pdevinfo.name = reg_name;
	pdevinfo.id = PLATFORM_DEVID_AUTO;
	pdevinfo.data = config;
	pdevinfo.size_data = sizeof(*config);

	pdev = platform_device_register_full(&pdevinfo);
	if (IS_ERR(pdev)) {
		ret = PTR_ERR(pdev);
		pr_err("%s: Failed registering regulator %s for %s : %d\n",
				__func__, name, dev_id, ret);
		goto err_register;
	}

	return 0;

err_register:
	kfree(config->supply_name);
err_supplyname:
	kfree(config);
err_config:
	kfree(reg_data);
err_data:
	kfree(supplies);
	return ret;
}

#define MAX_STR 20

int usbhs_init_phys(struct usbhs_phy_data *phy, int num_phys)
{
	char rail_name[MAX_STR];
	int i;
	struct platform_device *pdev;
	char *phy_id;
	struct platform_device_info pdevinfo;
	struct usb_phy_gen_xceiv_platform_data nop_pdata;

	for (i = 0; i < num_phys; i++) {

		if (!phy->port) {
			pr_err("%s: Invalid port 0. Must start from 1\n",
						__func__);
			continue;
		}

		/* do we need a NOP PHY device ? */
		if (!gpio_is_valid(phy->reset_gpio) &&
			!gpio_is_valid(phy->vcc_gpio))
			continue;

		phy_id = kmalloc(MAX_STR, GFP_KERNEL);
		if (!phy_id) {
			pr_err("%s: kmalloc() failed\n", __func__);
			return -ENOMEM;
		}

		/* set platform data */
		memset(&nop_pdata, 0, sizeof(nop_pdata));
		if (gpio_is_valid(phy->vcc_gpio))
			nop_pdata.needs_vcc = true;
		nop_pdata.gpio_reset = phy->reset_gpio;
		nop_pdata.type = USB_PHY_TYPE_USB2;

		/* create a NOP PHY device */
		memset(&pdevinfo, 0, sizeof(pdevinfo));
		pdevinfo.name = nop_name;
		pdevinfo.id = phy->port;
<<<<<<< HEAD
		pdevinfo.data = phy->platform_data;
=======
		pdevinfo.data = &nop_pdata;
>>>>>>> d8ec26d7
		pdevinfo.size_data =
			sizeof(struct usb_phy_gen_xceiv_platform_data);
		scnprintf(phy_id, MAX_STR, "usb_phy_gen_xceiv.%d",
					phy->port);
		pdev = platform_device_register_full(&pdevinfo);
		if (IS_ERR(pdev)) {
			pr_err("%s: Failed to register device %s : %ld\n",
				__func__,  phy_id, PTR_ERR(pdev));
			kfree(phy_id);
			continue;
		}

		usb_bind_phy("ehci-omap.0", phy->port - 1, phy_id);

		/* Do we need VCC regulator ? */
		if (gpio_is_valid(phy->vcc_gpio)) {
			scnprintf(rail_name, MAX_STR, "hsusb%d_vcc", phy->port);
			usbhs_add_regulator(rail_name, phy_id, "vcc",
					phy->vcc_gpio, phy->vcc_polarity);
		}

		phy++;
	}

	return 0;
}<|MERGE_RESOLUTION|>--- conflicted
+++ resolved
@@ -467,11 +467,7 @@
 		memset(&pdevinfo, 0, sizeof(pdevinfo));
 		pdevinfo.name = nop_name;
 		pdevinfo.id = phy->port;
-<<<<<<< HEAD
-		pdevinfo.data = phy->platform_data;
-=======
 		pdevinfo.data = &nop_pdata;
->>>>>>> d8ec26d7
 		pdevinfo.size_data =
 			sizeof(struct usb_phy_gen_xceiv_platform_data);
 		scnprintf(phy_id, MAX_STR, "usb_phy_gen_xceiv.%d",
