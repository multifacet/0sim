// SPDX-License-Identifier: GPL-2.0-only
/*
 * xsave/xrstor support.
 *
 * Author: Suresh Siddha <suresh.b.siddha@intel.com>
 */
#include <linux/compat.h>
#include <linux/cpu.h>
#include <linux/mman.h>
#include <linux/pkeys.h>

#include <asm/fpu/api.h>
#include <asm/fpu/internal.h>
#include <asm/fpu/signal.h>
#include <asm/fpu/regset.h>
#include <asm/fpu/xstate.h>

#include <asm/tlbflush.h>
#include <asm/cpufeature.h>

/*
 * Although we spell it out in here, the Processor Trace
 * xfeature is completely unused.  We use other mechanisms
 * to save/restore PT state in Linux.
 */
static const char *xfeature_names[] =
{
	"x87 floating point registers"	,
	"SSE registers"			,
	"AVX registers"			,
	"MPX bounds registers"		,
	"MPX CSR"			,
	"AVX-512 opmask"		,
	"AVX-512 Hi256"			,
	"AVX-512 ZMM_Hi256"		,
	"Processor Trace (unused)"	,
	"Protection Keys User registers",
	"unknown xstate feature"	,
};

static short xsave_cpuid_features[] __initdata = {
	X86_FEATURE_FPU,
	X86_FEATURE_XMM,
	X86_FEATURE_AVX,
	X86_FEATURE_MPX,
	X86_FEATURE_MPX,
	X86_FEATURE_AVX512F,
	X86_FEATURE_AVX512F,
	X86_FEATURE_AVX512F,
	X86_FEATURE_INTEL_PT,
	X86_FEATURE_PKU,
};

/*
 * Mask of xstate features supported by the CPU and the kernel:
 */
u64 xfeatures_mask __read_mostly;

static unsigned int xstate_offsets[XFEATURE_MAX] = { [ 0 ... XFEATURE_MAX - 1] = -1};
static unsigned int xstate_sizes[XFEATURE_MAX]   = { [ 0 ... XFEATURE_MAX - 1] = -1};
static unsigned int xstate_comp_offsets[sizeof(xfeatures_mask)*8];

/*
 * The XSAVE area of kernel can be in standard or compacted format;
 * it is always in standard format for user mode. This is the user
 * mode standard format size used for signal and ptrace frames.
 */
unsigned int fpu_user_xstate_size;

/*
 * Clear all of the X86_FEATURE_* bits that are unavailable
 * when the CPU has no XSAVE support.
 */
void fpu__xstate_clear_all_cpu_caps(void)
{
	setup_clear_cpu_cap(X86_FEATURE_XSAVE);
}

/*
 * Return whether the system supports a given xfeature.
 *
 * Also return the name of the (most advanced) feature that the caller requested:
 */
int cpu_has_xfeatures(u64 xfeatures_needed, const char **feature_name)
{
	u64 xfeatures_missing = xfeatures_needed & ~xfeatures_mask;

	if (unlikely(feature_name)) {
		long xfeature_idx, max_idx;
		u64 xfeatures_print;
		/*
		 * So we use FLS here to be able to print the most advanced
		 * feature that was requested but is missing. So if a driver
		 * asks about "XFEATURE_MASK_SSE | XFEATURE_MASK_YMM" we'll print the
		 * missing AVX feature - this is the most informative message
		 * to users:
		 */
		if (xfeatures_missing)
			xfeatures_print = xfeatures_missing;
		else
			xfeatures_print = xfeatures_needed;

		xfeature_idx = fls64(xfeatures_print)-1;
		max_idx = ARRAY_SIZE(xfeature_names)-1;
		xfeature_idx = min(xfeature_idx, max_idx);

		*feature_name = xfeature_names[xfeature_idx];
	}

	if (xfeatures_missing)
		return 0;

	return 1;
}
EXPORT_SYMBOL_GPL(cpu_has_xfeatures);

static int xfeature_is_supervisor(int xfeature_nr)
{
	/*
	 * We currently do not support supervisor states, but if
	 * we did, we could find out like this.
	 *
	 * SDM says: If state component 'i' is a user state component,
	 * ECX[0] return 0; if state component i is a supervisor
	 * state component, ECX[0] returns 1.
	 */
	u32 eax, ebx, ecx, edx;

	cpuid_count(XSTATE_CPUID, xfeature_nr, &eax, &ebx, &ecx, &edx);
	return !!(ecx & 1);
}

static int xfeature_is_user(int xfeature_nr)
{
	return !xfeature_is_supervisor(xfeature_nr);
}

/*
 * When executing XSAVEOPT (or other optimized XSAVE instructions), if
 * a processor implementation detects that an FPU state component is still
 * (or is again) in its initialized state, it may clear the corresponding
 * bit in the header.xfeatures field, and can skip the writeout of registers
 * to the corresponding memory layout.
 *
 * This means that when the bit is zero, the state component might still contain
 * some previous - non-initialized register state.
 *
 * Before writing xstate information to user-space we sanitize those components,
 * to always ensure that the memory layout of a feature will be in the init state
 * if the corresponding header bit is zero. This is to ensure that user-space doesn't
 * see some stale state in the memory layout during signal handling, debugging etc.
 */
void fpstate_sanitize_xstate(struct fpu *fpu)
{
	struct fxregs_state *fx = &fpu->state.fxsave;
	int feature_bit;
	u64 xfeatures;

	if (!use_xsaveopt())
		return;

	xfeatures = fpu->state.xsave.header.xfeatures;

	/*
	 * None of the feature bits are in init state. So nothing else
	 * to do for us, as the memory layout is up to date.
	 */
	if ((xfeatures & xfeatures_mask) == xfeatures_mask)
		return;

	/*
	 * FP is in init state
	 */
	if (!(xfeatures & XFEATURE_MASK_FP)) {
		fx->cwd = 0x37f;
		fx->swd = 0;
		fx->twd = 0;
		fx->fop = 0;
		fx->rip = 0;
		fx->rdp = 0;
		memset(&fx->st_space[0], 0, 128);
	}

	/*
	 * SSE is in init state
	 */
	if (!(xfeatures & XFEATURE_MASK_SSE))
		memset(&fx->xmm_space[0], 0, 256);

	/*
	 * First two features are FPU and SSE, which above we handled
	 * in a special way already:
	 */
	feature_bit = 0x2;
	xfeatures = (xfeatures_mask & ~xfeatures) >> 2;

	/*
	 * Update all the remaining memory layouts according to their
	 * standard xstate layout, if their header bit is in the init
	 * state:
	 */
	while (xfeatures) {
		if (xfeatures & 0x1) {
			int offset = xstate_comp_offsets[feature_bit];
			int size = xstate_sizes[feature_bit];

			memcpy((void *)fx + offset,
			       (void *)&init_fpstate.xsave + offset,
			       size);
		}

		xfeatures >>= 1;
		feature_bit++;
	}
}

/*
 * Enable the extended processor state save/restore feature.
 * Called once per CPU onlining.
 */
void fpu__init_cpu_xstate(void)
{
	if (!boot_cpu_has(X86_FEATURE_XSAVE) || !xfeatures_mask)
		return;
	/*
	 * Make it clear that XSAVES supervisor states are not yet
	 * implemented should anyone expect it to work by changing
	 * bits in XFEATURE_MASK_* macros and XCR0.
	 */
	WARN_ONCE((xfeatures_mask & XFEATURE_MASK_SUPERVISOR),
		"x86/fpu: XSAVES supervisor states are not yet implemented.\n");

	xfeatures_mask &= ~XFEATURE_MASK_SUPERVISOR;

	cr4_set_bits(X86_CR4_OSXSAVE);
	xsetbv(XCR_XFEATURE_ENABLED_MASK, xfeatures_mask);
}

/*
 * Note that in the future we will likely need a pair of
 * functions here: one for user xstates and the other for
 * system xstates.  For now, they are the same.
 */
static int xfeature_enabled(enum xfeature xfeature)
{
	return !!(xfeatures_mask & (1UL << xfeature));
}

/*
 * Record the offsets and sizes of various xstates contained
 * in the XSAVE state memory layout.
 */
static void __init setup_xstate_features(void)
{
	u32 eax, ebx, ecx, edx, i;
	/* start at the beginnning of the "extended state" */
	unsigned int last_good_offset = offsetof(struct xregs_state,
						 extended_state_area);
	/*
	 * The FP xstates and SSE xstates are legacy states. They are always
	 * in the fixed offsets in the xsave area in either compacted form
	 * or standard form.
	 */
	xstate_offsets[0] = 0;
	xstate_sizes[0] = offsetof(struct fxregs_state, xmm_space);
	xstate_offsets[1] = xstate_sizes[0];
	xstate_sizes[1] = FIELD_SIZEOF(struct fxregs_state, xmm_space);

	for (i = FIRST_EXTENDED_XFEATURE; i < XFEATURE_MAX; i++) {
		if (!xfeature_enabled(i))
			continue;

		cpuid_count(XSTATE_CPUID, i, &eax, &ebx, &ecx, &edx);

		/*
		 * If an xfeature is supervisor state, the offset
		 * in EBX is invalid. We leave it to -1.
		 */
		if (xfeature_is_user(i))
			xstate_offsets[i] = ebx;

		xstate_sizes[i] = eax;
		/*
		 * In our xstate size checks, we assume that the
		 * highest-numbered xstate feature has the
		 * highest offset in the buffer.  Ensure it does.
		 */
		WARN_ONCE(last_good_offset > xstate_offsets[i],
			"x86/fpu: misordered xstate at %d\n", last_good_offset);
		last_good_offset = xstate_offsets[i];
	}
}

static void __init print_xstate_feature(u64 xstate_mask)
{
	const char *feature_name;

	if (cpu_has_xfeatures(xstate_mask, &feature_name))
		pr_info("x86/fpu: Supporting XSAVE feature 0x%03Lx: '%s'\n", xstate_mask, feature_name);
}

/*
 * Print out all the supported xstate features:
 */
static void __init print_xstate_features(void)
{
	print_xstate_feature(XFEATURE_MASK_FP);
	print_xstate_feature(XFEATURE_MASK_SSE);
	print_xstate_feature(XFEATURE_MASK_YMM);
	print_xstate_feature(XFEATURE_MASK_BNDREGS);
	print_xstate_feature(XFEATURE_MASK_BNDCSR);
	print_xstate_feature(XFEATURE_MASK_OPMASK);
	print_xstate_feature(XFEATURE_MASK_ZMM_Hi256);
	print_xstate_feature(XFEATURE_MASK_Hi16_ZMM);
	print_xstate_feature(XFEATURE_MASK_PKRU);
}

/*
 * This check is important because it is easy to get XSTATE_*
 * confused with XSTATE_BIT_*.
 */
#define CHECK_XFEATURE(nr) do {		\
	WARN_ON(nr < FIRST_EXTENDED_XFEATURE);	\
	WARN_ON(nr >= XFEATURE_MAX);	\
} while (0)

/*
 * We could cache this like xstate_size[], but we only use
 * it here, so it would be a waste of space.
 */
static int xfeature_is_aligned(int xfeature_nr)
{
	u32 eax, ebx, ecx, edx;

	CHECK_XFEATURE(xfeature_nr);
	cpuid_count(XSTATE_CPUID, xfeature_nr, &eax, &ebx, &ecx, &edx);
	/*
	 * The value returned by ECX[1] indicates the alignment
	 * of state component 'i' when the compacted format
	 * of the extended region of an XSAVE area is used:
	 */
	return !!(ecx & 2);
}

/*
 * This function sets up offsets and sizes of all extended states in
 * xsave area. This supports both standard format and compacted format
 * of the xsave aread.
 */
static void __init setup_xstate_comp(void)
{
	unsigned int xstate_comp_sizes[sizeof(xfeatures_mask)*8];
	int i;

	/*
	 * The FP xstates and SSE xstates are legacy states. They are always
	 * in the fixed offsets in the xsave area in either compacted form
	 * or standard form.
	 */
	xstate_comp_offsets[0] = 0;
	xstate_comp_offsets[1] = offsetof(struct fxregs_state, xmm_space);

	if (!boot_cpu_has(X86_FEATURE_XSAVES)) {
		for (i = FIRST_EXTENDED_XFEATURE; i < XFEATURE_MAX; i++) {
			if (xfeature_enabled(i)) {
				xstate_comp_offsets[i] = xstate_offsets[i];
				xstate_comp_sizes[i] = xstate_sizes[i];
			}
		}
		return;
	}

	xstate_comp_offsets[FIRST_EXTENDED_XFEATURE] =
		FXSAVE_SIZE + XSAVE_HDR_SIZE;

	for (i = FIRST_EXTENDED_XFEATURE; i < XFEATURE_MAX; i++) {
		if (xfeature_enabled(i))
			xstate_comp_sizes[i] = xstate_sizes[i];
		else
			xstate_comp_sizes[i] = 0;

		if (i > FIRST_EXTENDED_XFEATURE) {
			xstate_comp_offsets[i] = xstate_comp_offsets[i-1]
					+ xstate_comp_sizes[i-1];

			if (xfeature_is_aligned(i))
				xstate_comp_offsets[i] =
					ALIGN(xstate_comp_offsets[i], 64);
		}
	}
}

/*
 * Print out xstate component offsets and sizes
 */
static void __init print_xstate_offset_size(void)
{
	int i;

	for (i = FIRST_EXTENDED_XFEATURE; i < XFEATURE_MAX; i++) {
		if (!xfeature_enabled(i))
			continue;
		pr_info("x86/fpu: xstate_offset[%d]: %4d, xstate_sizes[%d]: %4d\n",
			 i, xstate_comp_offsets[i], i, xstate_sizes[i]);
	}
}

/*
 * setup the xstate image representing the init state
 */
static void __init setup_init_fpu_buf(void)
{
	static int on_boot_cpu __initdata = 1;

	WARN_ON_FPU(!on_boot_cpu);
	on_boot_cpu = 0;

	if (!boot_cpu_has(X86_FEATURE_XSAVE))
		return;

	setup_xstate_features();
	print_xstate_features();

	if (boot_cpu_has(X86_FEATURE_XSAVES))
		init_fpstate.xsave.header.xcomp_bv = (u64)1 << 63 | xfeatures_mask;

	/*
	 * Init all the features state with header.xfeatures being 0x0
	 */
	copy_kernel_to_xregs_booting(&init_fpstate.xsave);

	/*
	 * Dump the init state again. This is to identify the init state
	 * of any feature which is not represented by all zero's.
	 */
	copy_xregs_to_kernel_booting(&init_fpstate.xsave);
}

static int xfeature_uncompacted_offset(int xfeature_nr)
{
	u32 eax, ebx, ecx, edx;

	/*
	 * Only XSAVES supports supervisor states and it uses compacted
	 * format. Checking a supervisor state's uncompacted offset is
	 * an error.
	 */
	if (XFEATURE_MASK_SUPERVISOR & BIT_ULL(xfeature_nr)) {
		WARN_ONCE(1, "No fixed offset for xstate %d\n", xfeature_nr);
		return -1;
	}

	CHECK_XFEATURE(xfeature_nr);
	cpuid_count(XSTATE_CPUID, xfeature_nr, &eax, &ebx, &ecx, &edx);
	return ebx;
}

static int xfeature_size(int xfeature_nr)
{
	u32 eax, ebx, ecx, edx;

	CHECK_XFEATURE(xfeature_nr);
	cpuid_count(XSTATE_CPUID, xfeature_nr, &eax, &ebx, &ecx, &edx);
	return eax;
}

/*
 * 'XSAVES' implies two different things:
 * 1. saving of supervisor/system state
 * 2. using the compacted format
 *
 * Use this function when dealing with the compacted format so
 * that it is obvious which aspect of 'XSAVES' is being handled
 * by the calling code.
 */
int using_compacted_format(void)
{
	return boot_cpu_has(X86_FEATURE_XSAVES);
}

/* Validate an xstate header supplied by userspace (ptrace or sigreturn) */
int validate_xstate_header(const struct xstate_header *hdr)
{
	/* No unknown or supervisor features may be set */
	if (hdr->xfeatures & (~xfeatures_mask | XFEATURE_MASK_SUPERVISOR))
		return -EINVAL;

	/* Userspace must use the uncompacted format */
	if (hdr->xcomp_bv)
		return -EINVAL;

	/*
	 * If 'reserved' is shrunken to add a new field, make sure to validate
	 * that new field here!
	 */
	BUILD_BUG_ON(sizeof(hdr->reserved) != 48);

	/* No reserved bits may be set */
	if (memchr_inv(hdr->reserved, 0, sizeof(hdr->reserved)))
		return -EINVAL;

	return 0;
}

static void __xstate_dump_leaves(void)
{
	int i;
	u32 eax, ebx, ecx, edx;
	static int should_dump = 1;

	if (!should_dump)
		return;
	should_dump = 0;
	/*
	 * Dump out a few leaves past the ones that we support
	 * just in case there are some goodies up there
	 */
	for (i = 0; i < XFEATURE_MAX + 10; i++) {
		cpuid_count(XSTATE_CPUID, i, &eax, &ebx, &ecx, &edx);
		pr_warn("CPUID[%02x, %02x]: eax=%08x ebx=%08x ecx=%08x edx=%08x\n",
			XSTATE_CPUID, i, eax, ebx, ecx, edx);
	}
}

#define XSTATE_WARN_ON(x) do {							\
	if (WARN_ONCE(x, "XSAVE consistency problem, dumping leaves")) {	\
		__xstate_dump_leaves();						\
	}									\
} while (0)

#define XCHECK_SZ(sz, nr, nr_macro, __struct) do {			\
	if ((nr == nr_macro) &&						\
	    WARN_ONCE(sz != sizeof(__struct),				\
		"%s: struct is %zu bytes, cpu state %d bytes\n",	\
		__stringify(nr_macro), sizeof(__struct), sz)) {		\
		__xstate_dump_leaves();					\
	}								\
} while (0)

/*
 * We have a C struct for each 'xstate'.  We need to ensure
 * that our software representation matches what the CPU
 * tells us about the state's size.
 */
static void check_xstate_against_struct(int nr)
{
	/*
	 * Ask the CPU for the size of the state.
	 */
	int sz = xfeature_size(nr);
	/*
	 * Match each CPU state with the corresponding software
	 * structure.
	 */
	XCHECK_SZ(sz, nr, XFEATURE_YMM,       struct ymmh_struct);
	XCHECK_SZ(sz, nr, XFEATURE_BNDREGS,   struct mpx_bndreg_state);
	XCHECK_SZ(sz, nr, XFEATURE_BNDCSR,    struct mpx_bndcsr_state);
	XCHECK_SZ(sz, nr, XFEATURE_OPMASK,    struct avx_512_opmask_state);
	XCHECK_SZ(sz, nr, XFEATURE_ZMM_Hi256, struct avx_512_zmm_uppers_state);
	XCHECK_SZ(sz, nr, XFEATURE_Hi16_ZMM,  struct avx_512_hi16_state);
	XCHECK_SZ(sz, nr, XFEATURE_PKRU,      struct pkru_state);

	/*
	 * Make *SURE* to add any feature numbers in below if
	 * there are "holes" in the xsave state component
	 * numbers.
	 */
	if ((nr < XFEATURE_YMM) ||
	    (nr >= XFEATURE_MAX) ||
	    (nr == XFEATURE_PT_UNIMPLEMENTED_SO_FAR)) {
		WARN_ONCE(1, "no structure for xstate: %d\n", nr);
		XSTATE_WARN_ON(1);
	}
}

/*
 * This essentially double-checks what the cpu told us about
 * how large the XSAVE buffer needs to be.  We are recalculating
 * it to be safe.
 */
static void do_extra_xstate_size_checks(void)
{
	int paranoid_xstate_size = FXSAVE_SIZE + XSAVE_HDR_SIZE;
	int i;

	for (i = FIRST_EXTENDED_XFEATURE; i < XFEATURE_MAX; i++) {
		if (!xfeature_enabled(i))
			continue;

		check_xstate_against_struct(i);
		/*
		 * Supervisor state components can be managed only by
		 * XSAVES, which is compacted-format only.
		 */
		if (!using_compacted_format())
			XSTATE_WARN_ON(xfeature_is_supervisor(i));

		/* Align from the end of the previous feature */
		if (xfeature_is_aligned(i))
			paranoid_xstate_size = ALIGN(paranoid_xstate_size, 64);
		/*
		 * The offset of a given state in the non-compacted
		 * format is given to us in a CPUID leaf.  We check
		 * them for being ordered (increasing offsets) in
		 * setup_xstate_features().
		 */
		if (!using_compacted_format())
			paranoid_xstate_size = xfeature_uncompacted_offset(i);
		/*
		 * The compacted-format offset always depends on where
		 * the previous state ended.
		 */
		paranoid_xstate_size += xfeature_size(i);
	}
	XSTATE_WARN_ON(paranoid_xstate_size != fpu_kernel_xstate_size);
}


/*
 * Get total size of enabled xstates in XCR0/xfeatures_mask.
 *
 * Note the SDM's wording here.  "sub-function 0" only enumerates
 * the size of the *user* states.  If we use it to size a buffer
 * that we use 'XSAVES' on, we could potentially overflow the
 * buffer because 'XSAVES' saves system states too.
 *
 * Note that we do not currently set any bits on IA32_XSS so
 * 'XCR0 | IA32_XSS == XCR0' for now.
 */
static unsigned int __init get_xsaves_size(void)
{
	unsigned int eax, ebx, ecx, edx;
	/*
	 * - CPUID function 0DH, sub-function 1:
	 *    EBX enumerates the size (in bytes) required by
	 *    the XSAVES instruction for an XSAVE area
	 *    containing all the state components
	 *    corresponding to bits currently set in
	 *    XCR0 | IA32_XSS.
	 */
	cpuid_count(XSTATE_CPUID, 1, &eax, &ebx, &ecx, &edx);
	return ebx;
}

static unsigned int __init get_xsave_size(void)
{
	unsigned int eax, ebx, ecx, edx;
	/*
	 * - CPUID function 0DH, sub-function 0:
	 *    EBX enumerates the size (in bytes) required by
	 *    the XSAVE instruction for an XSAVE area
	 *    containing all the *user* state components
	 *    corresponding to bits currently set in XCR0.
	 */
	cpuid_count(XSTATE_CPUID, 0, &eax, &ebx, &ecx, &edx);
	return ebx;
}

/*
 * Will the runtime-enumerated 'xstate_size' fit in the init
 * task's statically-allocated buffer?
 */
static bool is_supported_xstate_size(unsigned int test_xstate_size)
{
	if (test_xstate_size <= sizeof(union fpregs_state))
		return true;

	pr_warn("x86/fpu: xstate buffer too small (%zu < %d), disabling xsave\n",
			sizeof(union fpregs_state), test_xstate_size);
	return false;
}

static int __init init_xstate_size(void)
{
	/* Recompute the context size for enabled features: */
	unsigned int possible_xstate_size;
	unsigned int xsave_size;

	xsave_size = get_xsave_size();

	if (boot_cpu_has(X86_FEATURE_XSAVES))
		possible_xstate_size = get_xsaves_size();
	else
		possible_xstate_size = xsave_size;

	/* Ensure we have the space to store all enabled: */
	if (!is_supported_xstate_size(possible_xstate_size))
		return -EINVAL;

	/*
	 * The size is OK, we are definitely going to use xsave,
	 * make it known to the world that we need more space.
	 */
	fpu_kernel_xstate_size = possible_xstate_size;
	do_extra_xstate_size_checks();

	/*
	 * User space is always in standard format.
	 */
	fpu_user_xstate_size = xsave_size;
	return 0;
}

/*
 * We enabled the XSAVE hardware, but something went wrong and
 * we can not use it.  Disable it.
 */
static void fpu__init_disable_system_xstate(void)
{
	xfeatures_mask = 0;
	cr4_clear_bits(X86_CR4_OSXSAVE);
	fpu__xstate_clear_all_cpu_caps();
}

/*
 * Enable and initialize the xsave feature.
 * Called once per system bootup.
 */
void __init fpu__init_system_xstate(void)
{
	unsigned int eax, ebx, ecx, edx;
	static int on_boot_cpu __initdata = 1;
	int err;
	int i;

	WARN_ON_FPU(!on_boot_cpu);
	on_boot_cpu = 0;

	if (!boot_cpu_has(X86_FEATURE_FPU)) {
		pr_info("x86/fpu: No FPU detected\n");
		return;
	}

	if (!boot_cpu_has(X86_FEATURE_XSAVE)) {
		pr_info("x86/fpu: x87 FPU will use %s\n",
			boot_cpu_has(X86_FEATURE_FXSR) ? "FXSAVE" : "FSAVE");
		return;
	}

	if (boot_cpu_data.cpuid_level < XSTATE_CPUID) {
		WARN_ON_FPU(1);
		return;
	}

	cpuid_count(XSTATE_CPUID, 0, &eax, &ebx, &ecx, &edx);
	xfeatures_mask = eax + ((u64)edx << 32);

	if ((xfeatures_mask & XFEATURE_MASK_FPSSE) != XFEATURE_MASK_FPSSE) {
		/*
		 * This indicates that something really unexpected happened
		 * with the enumeration.  Disable XSAVE and try to continue
		 * booting without it.  This is too early to BUG().
		 */
		pr_err("x86/fpu: FP/SSE not present amongst the CPU's xstate features: 0x%llx.\n", xfeatures_mask);
		goto out_disable;
	}

	/*
	 * Clear XSAVE features that are disabled in the normal CPUID.
	 */
	for (i = 0; i < ARRAY_SIZE(xsave_cpuid_features); i++) {
		if (!boot_cpu_has(xsave_cpuid_features[i]))
			xfeatures_mask &= ~BIT(i);
	}

	xfeatures_mask &= fpu__get_supported_xfeatures_mask();

	/* Enable xstate instructions to be able to continue with initialization: */
	fpu__init_cpu_xstate();
	err = init_xstate_size();
	if (err)
		goto out_disable;

	/*
	 * Update info used for ptrace frames; use standard-format size and no
	 * supervisor xstates:
	 */
	update_regset_xstate_info(fpu_user_xstate_size,	xfeatures_mask & ~XFEATURE_MASK_SUPERVISOR);

	fpu__init_prepare_fx_sw_frame();
	setup_init_fpu_buf();
	setup_xstate_comp();
	print_xstate_offset_size();

	pr_info("x86/fpu: Enabled xstate features 0x%llx, context size is %d bytes, using '%s' format.\n",
		xfeatures_mask,
		fpu_kernel_xstate_size,
		boot_cpu_has(X86_FEATURE_XSAVES) ? "compacted" : "standard");
	return;

out_disable:
	/* something went wrong, try to boot without any XSAVE support */
	fpu__init_disable_system_xstate();
}

/*
 * Restore minimal FPU state after suspend:
 */
void fpu__resume_cpu(void)
{
	/*
	 * Restore XCR0 on xsave capable CPUs:
	 */
	if (boot_cpu_has(X86_FEATURE_XSAVE))
		xsetbv(XCR_XFEATURE_ENABLED_MASK, xfeatures_mask);
}

/*
 * Given an xstate feature nr, calculate where in the xsave
 * buffer the state is.  Callers should ensure that the buffer
 * is valid.
 */
<<<<<<< HEAD
static void *__raw_xsave_addr(struct xregs_state *xsave, int xstate_feature_mask)
=======
static void *__raw_xsave_addr(struct xregs_state *xsave, int xfeature_nr)
>>>>>>> 0ecfebd2
{
	if (!xfeature_enabled(xfeature_nr)) {
		WARN_ON_FPU(1);
		return NULL;
	}

	return (void *)xsave + xstate_comp_offsets[xfeature_nr];
}
/*
 * Given the xsave area and a state inside, this function returns the
 * address of the state.
 *
 * This is the API that is called to get xstate address in either
 * standard format or compacted format of xsave area.
 *
 * Note that if there is no data for the field in the xsave buffer
 * this will return NULL.
 *
 * Inputs:
 *	xstate: the thread's storage area for all FPU data
 *	xfeature_nr: state which is defined in xsave.h (e.g. XFEATURE_FP,
 *	XFEATURE_SSE, etc...)
 * Output:
 *	address of the state in the xsave area, or NULL if the
 *	field is not present in the xsave buffer.
 */
void *get_xsave_addr(struct xregs_state *xsave, int xfeature_nr)
{
	/*
	 * Do we even *have* xsave state?
	 */
	if (!boot_cpu_has(X86_FEATURE_XSAVE))
		return NULL;

	/*
	 * We should not ever be requesting features that we
	 * have not enabled.  Remember that pcntxt_mask is
	 * what we write to the XCR0 register.
	 */
	WARN_ONCE(!(xfeatures_mask & BIT_ULL(xfeature_nr)),
		  "get of unsupported state");
	/*
	 * This assumes the last 'xsave*' instruction to
	 * have requested that 'xfeature_nr' be saved.
	 * If it did not, we might be seeing and old value
	 * of the field in the buffer.
	 *
	 * This can happen because the last 'xsave' did not
	 * request that this feature be saved (unlikely)
	 * or because the "init optimization" caused it
	 * to not be saved.
	 */
	if (!(xsave->header.xfeatures & BIT_ULL(xfeature_nr)))
		return NULL;

	return __raw_xsave_addr(xsave, xfeature_nr);
}
EXPORT_SYMBOL_GPL(get_xsave_addr);

/*
 * This wraps up the common operations that need to occur when retrieving
 * data from xsave state.  It first ensures that the current task was
 * using the FPU and retrieves the data in to a buffer.  It then calculates
 * the offset of the requested field in the buffer.
 *
 * This function is safe to call whether the FPU is in use or not.
 *
 * Note that this only works on the current task.
 *
 * Inputs:
 *	@xfeature_nr: state which is defined in xsave.h (e.g. XFEATURE_FP,
 *	XFEATURE_SSE, etc...)
 * Output:
 *	address of the state in the xsave area or NULL if the state
 *	is not present or is in its 'init state'.
 */
const void *get_xsave_field_ptr(int xfeature_nr)
{
	struct fpu *fpu = &current->thread.fpu;

	/*
	 * fpu__save() takes the CPU's xstate registers
	 * and saves them off to the 'fpu memory buffer.
	 */
	fpu__save(fpu);

	return get_xsave_addr(&fpu->state.xsave, xfeature_nr);
}

#ifdef CONFIG_ARCH_HAS_PKEYS

#define NR_VALID_PKRU_BITS (CONFIG_NR_PROTECTION_KEYS * 2)
#define PKRU_VALID_MASK (NR_VALID_PKRU_BITS - 1)
/*
 * This will go out and modify PKRU register to set the access
 * rights for @pkey to @init_val.
 */
int arch_set_user_pkey_access(struct task_struct *tsk, int pkey,
		unsigned long init_val)
{
	u32 old_pkru;
	int pkey_shift = (pkey * PKRU_BITS_PER_PKEY);
	u32 new_pkru_bits = 0;

	/*
	 * This check implies XSAVE support.  OSPKE only gets
	 * set if we enable XSAVE and we enable PKU in XCR0.
	 */
	if (!boot_cpu_has(X86_FEATURE_OSPKE))
		return -EINVAL;

	/* Set the bits we need in PKRU:  */
	if (init_val & PKEY_DISABLE_ACCESS)
		new_pkru_bits |= PKRU_AD_BIT;
	if (init_val & PKEY_DISABLE_WRITE)
		new_pkru_bits |= PKRU_WD_BIT;

	/* Shift the bits in to the correct place in PKRU for pkey: */
	new_pkru_bits <<= pkey_shift;

	/* Get old PKRU and mask off any old bits in place: */
	old_pkru = read_pkru();
	old_pkru &= ~((PKRU_AD_BIT|PKRU_WD_BIT) << pkey_shift);

	/* Write old part along with new part: */
	write_pkru(old_pkru | new_pkru_bits);

	return 0;
}
#endif /* ! CONFIG_ARCH_HAS_PKEYS */

/*
 * Weird legacy quirk: SSE and YMM states store information in the
 * MXCSR and MXCSR_FLAGS fields of the FP area. That means if the FP
 * area is marked as unused in the xfeatures header, we need to copy
 * MXCSR and MXCSR_FLAGS if either SSE or YMM are in use.
 */
static inline bool xfeatures_mxcsr_quirk(u64 xfeatures)
{
	if (!(xfeatures & (XFEATURE_MASK_SSE|XFEATURE_MASK_YMM)))
		return false;

	if (xfeatures & XFEATURE_MASK_FP)
		return false;

	return true;
}

/*
 * This is similar to user_regset_copyout(), but will not add offset to
 * the source data pointer or increment pos, count, kbuf, and ubuf.
 */
static inline void
__copy_xstate_to_kernel(void *kbuf, const void *data,
			unsigned int offset, unsigned int size, unsigned int size_total)
{
	if (offset < size_total) {
		unsigned int copy = min(size, size_total - offset);

		memcpy(kbuf + offset, data, copy);
	}
}

/*
 * Convert from kernel XSAVES compacted format to standard format and copy
 * to a kernel-space ptrace buffer.
 *
 * It supports partial copy but pos always starts from zero. This is called
 * from xstateregs_get() and there we check the CPU has XSAVES.
 */
int copy_xstate_to_kernel(void *kbuf, struct xregs_state *xsave, unsigned int offset_start, unsigned int size_total)
{
	unsigned int offset, size;
	struct xstate_header header;
	int i;

	/*
	 * Currently copy_regset_to_user() starts from pos 0:
	 */
	if (unlikely(offset_start != 0))
		return -EFAULT;

	/*
	 * The destination is a ptrace buffer; we put in only user xstates:
	 */
	memset(&header, 0, sizeof(header));
	header.xfeatures = xsave->header.xfeatures;
	header.xfeatures &= ~XFEATURE_MASK_SUPERVISOR;

	/*
	 * Copy xregs_state->header:
	 */
	offset = offsetof(struct xregs_state, header);
	size = sizeof(header);

	__copy_xstate_to_kernel(kbuf, &header, offset, size, size_total);

	for (i = 0; i < XFEATURE_MAX; i++) {
		/*
		 * Copy only in-use xstates:
		 */
		if ((header.xfeatures >> i) & 1) {
			void *src = __raw_xsave_addr(xsave, i);

			offset = xstate_offsets[i];
			size = xstate_sizes[i];

			/* The next component has to fit fully into the output buffer: */
			if (offset + size > size_total)
				break;

			__copy_xstate_to_kernel(kbuf, src, offset, size, size_total);
		}

	}

	if (xfeatures_mxcsr_quirk(header.xfeatures)) {
		offset = offsetof(struct fxregs_state, mxcsr);
		size = MXCSR_AND_FLAGS_SIZE;
		__copy_xstate_to_kernel(kbuf, &xsave->i387.mxcsr, offset, size, size_total);
	}

	/*
	 * Fill xsave->i387.sw_reserved value for ptrace frame:
	 */
	offset = offsetof(struct fxregs_state, sw_reserved);
	size = sizeof(xstate_fx_sw_bytes);

	__copy_xstate_to_kernel(kbuf, xstate_fx_sw_bytes, offset, size, size_total);

	return 0;
}

static inline int
__copy_xstate_to_user(void __user *ubuf, const void *data, unsigned int offset, unsigned int size, unsigned int size_total)
{
	if (!size)
		return 0;

	if (offset < size_total) {
		unsigned int copy = min(size, size_total - offset);

		if (__copy_to_user(ubuf + offset, data, copy))
			return -EFAULT;
	}
	return 0;
}

/*
 * Convert from kernel XSAVES compacted format to standard format and copy
 * to a user-space buffer. It supports partial copy but pos always starts from
 * zero. This is called from xstateregs_get() and there we check the CPU
 * has XSAVES.
 */
int copy_xstate_to_user(void __user *ubuf, struct xregs_state *xsave, unsigned int offset_start, unsigned int size_total)
{
	unsigned int offset, size;
	int ret, i;
	struct xstate_header header;

	/*
	 * Currently copy_regset_to_user() starts from pos 0:
	 */
	if (unlikely(offset_start != 0))
		return -EFAULT;

	/*
	 * The destination is a ptrace buffer; we put in only user xstates:
	 */
	memset(&header, 0, sizeof(header));
	header.xfeatures = xsave->header.xfeatures;
	header.xfeatures &= ~XFEATURE_MASK_SUPERVISOR;

	/*
	 * Copy xregs_state->header:
	 */
	offset = offsetof(struct xregs_state, header);
	size = sizeof(header);

	ret = __copy_xstate_to_user(ubuf, &header, offset, size, size_total);
	if (ret)
		return ret;

	for (i = 0; i < XFEATURE_MAX; i++) {
		/*
		 * Copy only in-use xstates:
		 */
		if ((header.xfeatures >> i) & 1) {
			void *src = __raw_xsave_addr(xsave, i);

			offset = xstate_offsets[i];
			size = xstate_sizes[i];

			/* The next component has to fit fully into the output buffer: */
			if (offset + size > size_total)
				break;

			ret = __copy_xstate_to_user(ubuf, src, offset, size, size_total);
			if (ret)
				return ret;
		}

	}

	if (xfeatures_mxcsr_quirk(header.xfeatures)) {
		offset = offsetof(struct fxregs_state, mxcsr);
		size = MXCSR_AND_FLAGS_SIZE;
		__copy_xstate_to_user(ubuf, &xsave->i387.mxcsr, offset, size, size_total);
	}

	/*
	 * Fill xsave->i387.sw_reserved value for ptrace frame:
	 */
	offset = offsetof(struct fxregs_state, sw_reserved);
	size = sizeof(xstate_fx_sw_bytes);

	ret = __copy_xstate_to_user(ubuf, xstate_fx_sw_bytes, offset, size, size_total);
	if (ret)
		return ret;

	return 0;
}

/*
 * Convert from a ptrace standard-format kernel buffer to kernel XSAVES format
 * and copy to the target thread. This is called from xstateregs_set().
 */
int copy_kernel_to_xstate(struct xregs_state *xsave, const void *kbuf)
{
	unsigned int offset, size;
	int i;
	struct xstate_header hdr;

	offset = offsetof(struct xregs_state, header);
	size = sizeof(hdr);

	memcpy(&hdr, kbuf + offset, size);

	if (validate_xstate_header(&hdr))
		return -EINVAL;

	for (i = 0; i < XFEATURE_MAX; i++) {
		u64 mask = ((u64)1 << i);

		if (hdr.xfeatures & mask) {
			void *dst = __raw_xsave_addr(xsave, i);

			offset = xstate_offsets[i];
			size = xstate_sizes[i];

			memcpy(dst, kbuf + offset, size);
		}
	}

	if (xfeatures_mxcsr_quirk(hdr.xfeatures)) {
		offset = offsetof(struct fxregs_state, mxcsr);
		size = MXCSR_AND_FLAGS_SIZE;
		memcpy(&xsave->i387.mxcsr, kbuf + offset, size);
	}

	/*
	 * The state that came in from userspace was user-state only.
	 * Mask all the user states out of 'xfeatures':
	 */
	xsave->header.xfeatures &= XFEATURE_MASK_SUPERVISOR;

	/*
	 * Add back in the features that came in from userspace:
	 */
	xsave->header.xfeatures |= hdr.xfeatures;

	return 0;
}

/*
 * Convert from a ptrace or sigreturn standard-format user-space buffer to
 * kernel XSAVES format and copy to the target thread. This is called from
 * xstateregs_set(), as well as potentially from the sigreturn() and
 * rt_sigreturn() system calls.
 */
int copy_user_to_xstate(struct xregs_state *xsave, const void __user *ubuf)
{
	unsigned int offset, size;
	int i;
	struct xstate_header hdr;

	offset = offsetof(struct xregs_state, header);
	size = sizeof(hdr);

	if (__copy_from_user(&hdr, ubuf + offset, size))
		return -EFAULT;

	if (validate_xstate_header(&hdr))
		return -EINVAL;

	for (i = 0; i < XFEATURE_MAX; i++) {
		u64 mask = ((u64)1 << i);

		if (hdr.xfeatures & mask) {
			void *dst = __raw_xsave_addr(xsave, i);

			offset = xstate_offsets[i];
			size = xstate_sizes[i];

			if (__copy_from_user(dst, ubuf + offset, size))
				return -EFAULT;
		}
	}

	if (xfeatures_mxcsr_quirk(hdr.xfeatures)) {
		offset = offsetof(struct fxregs_state, mxcsr);
		size = MXCSR_AND_FLAGS_SIZE;
		if (__copy_from_user(&xsave->i387.mxcsr, ubuf + offset, size))
			return -EFAULT;
	}

	/*
	 * The state that came in from userspace was user-state only.
	 * Mask all the user states out of 'xfeatures':
	 */
	xsave->header.xfeatures &= XFEATURE_MASK_SUPERVISOR;

	/*
	 * Add back in the features that came in from userspace:
	 */
	xsave->header.xfeatures |= hdr.xfeatures;

	return 0;
}<|MERGE_RESOLUTION|>--- conflicted
+++ resolved
@@ -810,11 +810,7 @@
  * buffer the state is.  Callers should ensure that the buffer
  * is valid.
  */
-<<<<<<< HEAD
-static void *__raw_xsave_addr(struct xregs_state *xsave, int xstate_feature_mask)
-=======
 static void *__raw_xsave_addr(struct xregs_state *xsave, int xfeature_nr)
->>>>>>> 0ecfebd2
 {
 	if (!xfeature_enabled(xfeature_nr)) {
 		WARN_ON_FPU(1);
