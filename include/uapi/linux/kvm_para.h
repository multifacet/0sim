#ifndef _UAPI__LINUX_KVM_PARA_H
#define _UAPI__LINUX_KVM_PARA_H

/*
 * This header file provides a method for making a hypercall to the host
 * Architectures should define:
 * - kvm_hypercall0, kvm_hypercall1...
 * - kvm_arch_para_features
 * - kvm_para_available
 */

/* Return values for hypercalls */
#define KVM_ENOSYS		1000
#define KVM_EFAULT		EFAULT
#define KVM_E2BIG		E2BIG
#define KVM_EPERM		EPERM

#define KVM_HC_VAPIC_POLL_IRQ		1
#define KVM_HC_MMU_OP			2
#define KVM_HC_FEATURES			3
#define KVM_HC_PPC_MAP_MAGIC_PAGE	4
#define KVM_HC_KICK_CPU			5
#define KVM_HC_MIPS_GET_CLOCK_FREQ	6
#define KVM_HC_MIPS_EXIT_VM		7
#define KVM_HC_MIPS_CONSOLE_OUTPUT	8
#define KVM_HC_X86_HOST_ELAPSED     9
<<<<<<< HEAD
=======
#define KVM_HC_X86_NOP     0xA
#define KVM_HC_X86_CALIBRATE     0xB
>>>>>>> a78c8c47

/*
 * hypercalls use architecture specific
 */
#include <asm/kvm_para.h>

#endif /* _UAPI__LINUX_KVM_PARA_H */<|MERGE_RESOLUTION|>--- conflicted
+++ resolved
@@ -24,11 +24,8 @@
 #define KVM_HC_MIPS_EXIT_VM		7
 #define KVM_HC_MIPS_CONSOLE_OUTPUT	8
 #define KVM_HC_X86_HOST_ELAPSED     9
-<<<<<<< HEAD
-=======
 #define KVM_HC_X86_NOP     0xA
 #define KVM_HC_X86_CALIBRATE     0xB
->>>>>>> a78c8c47
 
 /*
  * hypercalls use architecture specific
