/*
 * This file is part of the Chelsio T6 Crypto driver for Linux.
 *
 * Copyright (c) 2003-2016 Chelsio Communications, Inc. All rights reserved.
 *
 * This software is available to you under a choice of one of two
 * licenses.  You may choose to be licensed under the terms of the GNU
 * General Public License (GPL) Version 2, available from the file
 * COPYING in the main directory of this source tree, or the
 * OpenIB.org BSD license below:
 *
 *     Redistribution and use in source and binary forms, with or
 *     without modification, are permitted provided that the following
 *     conditions are met:
 *
 *      - Redistributions of source code must retain the above
 *        copyright notice, this list of conditions and the following
 *        disclaimer.
 *
 *      - Redistributions in binary form must reproduce the above
 *        copyright notice, this list of conditions and the following
 *        disclaimer in the documentation and/or other materials
 *        provided with the distribution.
 *
 * THE SOFTWARE IS PROVIDED "AS IS", WITHOUT WARRANTY OF ANY KIND,
 * EXPRESS OR IMPLIED, INCLUDING BUT NOT LIMITED TO THE WARRANTIES OF
 * MERCHANTABILITY, FITNESS FOR A PARTICULAR PURPOSE AND
 * NONINFRINGEMENT. IN NO EVENT SHALL THE AUTHORS OR COPYRIGHT HOLDERS
 * BE LIABLE FOR ANY CLAIM, DAMAGES OR OTHER LIABILITY, WHETHER IN AN
 * ACTION OF CONTRACT, TORT OR OTHERWISE, ARISING FROM, OUT OF OR IN
 * CONNECTION WITH THE SOFTWARE OR THE USE OR OTHER DEALINGS IN THE
 * SOFTWARE.
 *
 */

#ifndef __CHCR_CORE_H__
#define __CHCR_CORE_H__

#include <crypto/algapi.h>
#include "t4_hw.h"
#include "cxgb4.h"
#include "t4_msg.h"
#include "cxgb4_uld.h"

#define DRV_MODULE_NAME "chcr"
#define DRV_VERSION "1.0.0.0"

#define MAX_PENDING_REQ_TO_HW 20
#define CHCR_TEST_RESPONSE_TIMEOUT 1000

#define PAD_ERROR_BIT		1
#define CHK_PAD_ERR_BIT(x)	(((x) >> PAD_ERROR_BIT) & 1)

#define MAC_ERROR_BIT		0
#define CHK_MAC_ERR_BIT(x)	(((x) >> MAC_ERROR_BIT) & 1)
#define MAX_SALT                4
#define WR_MIN_LEN (sizeof(struct chcr_wr) + \
		    sizeof(struct cpl_rx_phys_dsgl) + \
		    sizeof(struct ulptx_sgl))

#define padap(dev) pci_get_drvdata(dev->u_ctx->lldi.pdev)

struct uld_ctx;

struct _key_ctx {
	__be32 ctx_hdr;
	u8 salt[MAX_SALT];
	__be64 reserverd;
	unsigned char key[0];
};

struct chcr_wr {
	struct fw_crypto_lookaside_wr wreq;
	struct ulp_txpkt ulptx;
	struct ulptx_idata sc_imm;
	struct cpl_tx_sec_pdu sec_cpl;
	struct _key_ctx key_ctx;
};

struct chcr_dev {
	spinlock_t lock_chcr_dev;
	struct uld_ctx *u_ctx;
	unsigned char tx_channel_id;
	unsigned char rx_channel_id;
};

struct uld_ctx {
	struct list_head entry;
	struct cxgb4_lld_info lldi;
	struct chcr_dev *dev;
};

<<<<<<< HEAD
=======
struct chcr_ipsec_req {
	struct ulp_txpkt ulptx;
	struct ulptx_idata sc_imm;
	struct cpl_tx_sec_pdu sec_cpl;
	struct _key_ctx key_ctx;
};

struct chcr_ipsec_wr {
	struct fw_ulptx_wr wreq;
	struct chcr_ipsec_req req;
};

struct ipsec_sa_entry {
	int hmac_ctrl;
	unsigned int enckey_len;
	unsigned int kctx_len;
	unsigned int authsize;
	__be32 key_ctx_hdr;
	char salt[MAX_SALT];
	char key[2 * AES_MAX_KEY_SIZE];
};

/*
 *      sgl_len - calculates the size of an SGL of the given capacity
 *      @n: the number of SGL entries
 *      Calculates the number of flits needed for a scatter/gather list that
 *      can hold the given number of entries.
 */
static inline unsigned int sgl_len(unsigned int n)
{
	n--;
	return (3 * n) / 2 + (n & 1) + 2;
}

>>>>>>> 661e50bc
struct uld_ctx *assign_chcr_device(void);
int chcr_send_wr(struct sk_buff *skb);
int start_crypto(void);
int stop_crypto(void);
int chcr_uld_rx_handler(void *handle, const __be64 *rsp,
			const struct pkt_gl *pgl);
int chcr_uld_tx_handler(struct sk_buff *skb, struct net_device *dev);
int chcr_handle_resp(struct crypto_async_request *req, unsigned char *input,
		     int err);
int chcr_ipsec_xmit(struct sk_buff *skb, struct net_device *dev);
void chcr_add_xfrmops(const struct cxgb4_lld_info *lld);
#endif /* __CHCR_CORE_H__ */<|MERGE_RESOLUTION|>--- conflicted
+++ resolved
@@ -90,8 +90,6 @@
 	struct chcr_dev *dev;
 };
 
-<<<<<<< HEAD
-=======
 struct chcr_ipsec_req {
 	struct ulp_txpkt ulptx;
 	struct ulptx_idata sc_imm;
@@ -126,7 +124,6 @@
 	return (3 * n) / 2 + (n & 1) + 2;
 }
 
->>>>>>> 661e50bc
 struct uld_ctx *assign_chcr_device(void);
 int chcr_send_wr(struct sk_buff *skb);
 int start_crypto(void);
