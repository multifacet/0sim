/*
 * Copyright © 2014 Intel Corporation
 *
 * Permission is hereby granted, free of charge, to any person obtaining a
 * copy of this software and associated documentation files (the "Software"),
 * to deal in the Software without restriction, including without limitation
 * the rights to use, copy, modify, merge, publish, distribute, sublicense,
 * and/or sell copies of the Software, and to permit persons to whom the
 * Software is furnished to do so, subject to the following conditions:
 *
 * The above copyright notice and this permission notice (including the next
 * paragraph) shall be included in all copies or substantial portions of the
 * Software.
 *
 * THE SOFTWARE IS PROVIDED "AS IS", WITHOUT WARRANTY OF ANY KIND, EXPRESS OR
 * IMPLIED, INCLUDING BUT NOT LIMITED TO THE WARRANTIES OF MERCHANTABILITY,
 * FITNESS FOR A PARTICULAR PURPOSE AND NONINFRINGEMENT.  IN NO EVENT SHALL
 * THE AUTHORS OR COPYRIGHT HOLDERS BE LIABLE FOR ANY CLAIM, DAMAGES OR OTHER
 * LIABILITY, WHETHER IN AN ACTION OF CONTRACT, TORT OR OTHERWISE, ARISING
 * FROM, OUT OF OR IN CONNECTION WITH THE SOFTWARE OR THE USE OR OTHER DEALINGS
 * IN THE SOFTWARE.
 *
 * Authors:
 *    Ben Widawsky <ben@bwidawsk.net>
 *    Michel Thierry <michel.thierry@intel.com>
 *    Thomas Daniel <thomas.daniel@intel.com>
 *    Oscar Mateo <oscar.mateo@intel.com>
 *
 */

/**
 * DOC: Logical Rings, Logical Ring Contexts and Execlists
 *
 * Motivation:
 * GEN8 brings an expansion of the HW contexts: "Logical Ring Contexts".
 * These expanded contexts enable a number of new abilities, especially
 * "Execlists" (also implemented in this file).
 *
 * One of the main differences with the legacy HW contexts is that logical
 * ring contexts incorporate many more things to the context's state, like
 * PDPs or ringbuffer control registers:
 *
 * The reason why PDPs are included in the context is straightforward: as
 * PPGTTs (per-process GTTs) are actually per-context, having the PDPs
 * contained there mean you don't need to do a ppgtt->switch_mm yourself,
 * instead, the GPU will do it for you on the context switch.
 *
 * But, what about the ringbuffer control registers (head, tail, etc..)?
 * shouldn't we just need a set of those per engine command streamer? This is
 * where the name "Logical Rings" starts to make sense: by virtualizing the
 * rings, the engine cs shifts to a new "ring buffer" with every context
 * switch. When you want to submit a workload to the GPU you: A) choose your
 * context, B) find its appropriate virtualized ring, C) write commands to it
 * and then, finally, D) tell the GPU to switch to that context.
 *
 * Instead of the legacy MI_SET_CONTEXT, the way you tell the GPU to switch
 * to a contexts is via a context execution list, ergo "Execlists".
 *
 * LRC implementation:
 * Regarding the creation of contexts, we have:
 *
 * - One global default context.
 * - One local default context for each opened fd.
 * - One local extra context for each context create ioctl call.
 *
 * Now that ringbuffers belong per-context (and not per-engine, like before)
 * and that contexts are uniquely tied to a given engine (and not reusable,
 * like before) we need:
 *
 * - One ringbuffer per-engine inside each context.
 * - One backing object per-engine inside each context.
 *
 * The global default context starts its life with these new objects fully
 * allocated and populated. The local default context for each opened fd is
 * more complex, because we don't know at creation time which engine is going
 * to use them. To handle this, we have implemented a deferred creation of LR
 * contexts:
 *
 * The local context starts its life as a hollow or blank holder, that only
 * gets populated for a given engine once we receive an execbuffer. If later
 * on we receive another execbuffer ioctl for the same context but a different
 * engine, we allocate/populate a new ringbuffer and context backing object and
 * so on.
 *
 * Finally, regarding local contexts created using the ioctl call: as they are
 * only allowed with the render ring, we can allocate & populate them right
 * away (no need to defer anything, at least for now).
 *
 * Execlists implementation:
 * Execlists are the new method by which, on gen8+ hardware, workloads are
 * submitted for execution (as opposed to the legacy, ringbuffer-based, method).
 * This method works as follows:
 *
 * When a request is committed, its commands (the BB start and any leading or
 * trailing commands, like the seqno breadcrumbs) are placed in the ringbuffer
 * for the appropriate context. The tail pointer in the hardware context is not
 * updated at this time, but instead, kept by the driver in the ringbuffer
 * structure. A structure representing this request is added to a request queue
 * for the appropriate engine: this structure contains a copy of the context's
 * tail after the request was written to the ring buffer and a pointer to the
 * context itself.
 *
 * If the engine's request queue was empty before the request was added, the
 * queue is processed immediately. Otherwise the queue will be processed during
 * a context switch interrupt. In any case, elements on the queue will get sent
 * (in pairs) to the GPU's ExecLists Submit Port (ELSP, for short) with a
 * globally unique 20-bits submission ID.
 *
 * When execution of a request completes, the GPU updates the context status
 * buffer with a context complete event and generates a context switch interrupt.
 * During the interrupt handling, the driver examines the events in the buffer:
 * for each context complete event, if the announced ID matches that on the head
 * of the request queue, then that request is retired and removed from the queue.
 *
 * After processing, if any requests were retired and the queue is not empty
 * then a new execution list can be submitted. The two requests at the front of
 * the queue are next to be submitted but since a context may not occur twice in
 * an execution list, if subsequent requests have the same ID as the first then
 * the two requests must be combined. This is done simply by discarding requests
 * at the head of the queue until either only one requests is left (in which case
 * we use a NULL second context) or the first two requests have unique IDs.
 *
 * By always executing the first two requests in the queue the driver ensures
 * that the GPU is kept as busy as possible. In the case where a single context
 * completes but a second context is still executing, the request for this second
 * context will be at the head of the queue when we remove the first one. This
 * request will then be resubmitted along with a new request for a different context,
 * which will cause the hardware to continue executing the second request and queue
 * the new request (the GPU detects the condition of a context getting preempted
 * with the same context and optimizes the context switch flow by not doing
 * preemption, but just sampling the new tail pointer).
 *
 */
#include <linux/interrupt.h>

#include <drm/i915_drm.h>
#include "i915_drv.h"
#include "i915_gem_render_state.h"
#include "i915_reset.h"
#include "i915_vgpu.h"
#include "intel_lrc_reg.h"
#include "intel_mocs.h"
#include "intel_workarounds.h"

#define RING_EXECLIST_QFULL		(1 << 0x2)
#define RING_EXECLIST1_VALID		(1 << 0x3)
#define RING_EXECLIST0_VALID		(1 << 0x4)
#define RING_EXECLIST_ACTIVE_STATUS	(3 << 0xE)
#define RING_EXECLIST1_ACTIVE		(1 << 0x11)
#define RING_EXECLIST0_ACTIVE		(1 << 0x12)

#define GEN8_CTX_STATUS_IDLE_ACTIVE	(1 << 0)
#define GEN8_CTX_STATUS_PREEMPTED	(1 << 1)
#define GEN8_CTX_STATUS_ELEMENT_SWITCH	(1 << 2)
#define GEN8_CTX_STATUS_ACTIVE_IDLE	(1 << 3)
#define GEN8_CTX_STATUS_COMPLETE	(1 << 4)
#define GEN8_CTX_STATUS_LITE_RESTORE	(1 << 15)

#define GEN8_CTX_STATUS_COMPLETED_MASK \
	 (GEN8_CTX_STATUS_COMPLETE | GEN8_CTX_STATUS_PREEMPTED)

/* Typical size of the average request (2 pipecontrols and a MI_BB) */
#define EXECLISTS_REQUEST_SIZE 64 /* bytes */
#define WA_TAIL_DWORDS 2
#define WA_TAIL_BYTES (sizeof(u32) * WA_TAIL_DWORDS)

<<<<<<< HEAD
#define ACTIVE_PRIORITY (I915_PRIORITY_NEWCLIENT | I915_PRIORITY_NOSEMAPHORE)
=======
#define ACTIVE_PRIORITY (I915_PRIORITY_NOSEMAPHORE)
>>>>>>> 4b972a01

static int execlists_context_deferred_alloc(struct intel_context *ce,
					    struct intel_engine_cs *engine);
static void execlists_init_reg_state(u32 *reg_state,
				     struct intel_context *ce,
				     struct intel_engine_cs *engine,
				     struct intel_ring *ring);

static inline struct i915_priolist *to_priolist(struct rb_node *rb)
{
	return rb_entry(rb, struct i915_priolist, node);
}

static inline int rq_prio(const struct i915_request *rq)
{
	return rq->sched.attr.priority;
}

static int effective_prio(const struct i915_request *rq)
{
	int prio = rq_prio(rq);

	/*
	 * On unwinding the active request, we give it a priority bump
	 * equivalent to a freshly submitted request. This protects it from
	 * being gazumped again, but it would be preferable if we didn't
	 * let it be gazumped in the first place!
	 *
	 * See __unwind_incomplete_requests()
	 */
	if (~prio & ACTIVE_PRIORITY && __i915_request_has_started(rq)) {
		/*
		 * After preemption, we insert the active request at the
		 * end of the new priority level. This means that we will be
		 * _lower_ priority than the preemptee all things equal (and
		 * so the preemption is valid), so adjust our comparison
		 * accordingly.
		 */
		prio |= ACTIVE_PRIORITY;
		prio--;
	}

	/* Restrict mere WAIT boosts from triggering preemption */
	return prio | __NO_PREEMPTION;
}

static int queue_prio(const struct intel_engine_execlists *execlists)
{
	struct i915_priolist *p;
	struct rb_node *rb;

	rb = rb_first_cached(&execlists->queue);
	if (!rb)
		return INT_MIN;

	/*
	 * As the priolist[] are inverted, with the highest priority in [0],
	 * we have to flip the index value to become priority.
	 */
	p = to_priolist(rb);
	return ((p->priority + 1) << I915_USER_PRIORITY_SHIFT) - ffs(p->used);
}

static inline bool need_preempt(const struct intel_engine_cs *engine,
				const struct i915_request *rq)
{
	int last_prio;

	if (!engine->preempt_context)
		return false;

	if (i915_request_completed(rq))
		return false;

	/*
	 * Check if the current priority hint merits a preemption attempt.
	 *
	 * We record the highest value priority we saw during rescheduling
	 * prior to this dequeue, therefore we know that if it is strictly
	 * less than the current tail of ESLP[0], we do not need to force
	 * a preempt-to-idle cycle.
	 *
	 * However, the priority hint is a mere hint that we may need to
	 * preempt. If that hint is stale or we may be trying to preempt
	 * ourselves, ignore the request.
	 */
	last_prio = effective_prio(rq);
	if (!__execlists_need_preempt(engine->execlists.queue_priority_hint,
				      last_prio))
		return false;

	/*
	 * Check against the first request in ELSP[1], it will, thanks to the
	 * power of PI, be the highest priority of that context.
	 */
	if (!list_is_last(&rq->link, &engine->timeline.requests) &&
	    rq_prio(list_next_entry(rq, link)) > last_prio)
		return true;

	/*
	 * If the inflight context did not trigger the preemption, then maybe
	 * it was the set of queued requests? Pick the highest priority in
	 * the queue (the first active priolist) and see if it deserves to be
	 * running instead of ELSP[0].
	 *
	 * The highest priority request in the queue can not be either
	 * ELSP[0] or ELSP[1] as, thanks again to PI, if it was the same
	 * context, it's priority would not exceed ELSP[0] aka last_prio.
	 */
	return queue_prio(&engine->execlists) > last_prio;
}

__maybe_unused static inline bool
assert_priority_queue(const struct i915_request *prev,
		      const struct i915_request *next)
{
	const struct intel_engine_execlists *execlists =
		&prev->engine->execlists;

	/*
	 * Without preemption, the prev may refer to the still active element
	 * which we refuse to let go.
	 *
	 * Even with preemption, there are times when we think it is better not
	 * to preempt and leave an ostensibly lower priority request in flight.
	 */
	if (port_request(execlists->port) == prev)
		return true;

	return rq_prio(prev) >= rq_prio(next);
}

/*
 * The context descriptor encodes various attributes of a context,
 * including its GTT address and some flags. Because it's fairly
 * expensive to calculate, we'll just do it once and cache the result,
 * which remains valid until the context is unpinned.
 *
 * This is what a descriptor looks like, from LSB to MSB::
 *
 *      bits  0-11:    flags, GEN8_CTX_* (cached in ctx->desc_template)
 *      bits 12-31:    LRCA, GTT address of (the HWSP of) this context
 *      bits 32-52:    ctx ID, a globally unique tag (highest bit used by GuC)
 *      bits 53-54:    mbz, reserved for use by hardware
 *      bits 55-63:    group ID, currently unused and set to 0
 *
 * Starting from Gen11, the upper dword of the descriptor has a new format:
 *
 *      bits 32-36:    reserved
 *      bits 37-47:    SW context ID
 *      bits 48:53:    engine instance
 *      bit 54:        mbz, reserved for use by hardware
 *      bits 55-60:    SW counter
 *      bits 61-63:    engine class
 *
 * engine info, SW context ID and SW counter need to form a unique number
 * (Context ID) per lrc.
 */
static u64
lrc_descriptor(struct intel_context *ce, struct intel_engine_cs *engine)
{
	struct i915_gem_context *ctx = ce->gem_context;
	u64 desc;

	BUILD_BUG_ON(MAX_CONTEXT_HW_ID > (BIT(GEN8_CTX_ID_WIDTH)));
	BUILD_BUG_ON(GEN11_MAX_CONTEXT_HW_ID > (BIT(GEN11_SW_CTX_ID_WIDTH)));

	desc = ctx->desc_template;				/* bits  0-11 */
	GEM_BUG_ON(desc & GENMASK_ULL(63, 12));

	desc |= i915_ggtt_offset(ce->state) + LRC_HEADER_PAGES * PAGE_SIZE;
								/* bits 12-31 */
	GEM_BUG_ON(desc & GENMASK_ULL(63, 32));

	/*
	 * The following 32bits are copied into the OA reports (dword 2).
	 * Consider updating oa_get_render_ctx_id in i915_perf.c when changing
	 * anything below.
	 */
	if (INTEL_GEN(engine->i915) >= 11) {
		GEM_BUG_ON(ctx->hw_id >= BIT(GEN11_SW_CTX_ID_WIDTH));
		desc |= (u64)ctx->hw_id << GEN11_SW_CTX_ID_SHIFT;
								/* bits 37-47 */

		desc |= (u64)engine->instance << GEN11_ENGINE_INSTANCE_SHIFT;
								/* bits 48-53 */

		/* TODO: decide what to do with SW counter (bits 55-60) */

		desc |= (u64)engine->class << GEN11_ENGINE_CLASS_SHIFT;
								/* bits 61-63 */
	} else {
		GEM_BUG_ON(ctx->hw_id >= BIT(GEN8_CTX_ID_WIDTH));
		desc |= (u64)ctx->hw_id << GEN8_CTX_ID_SHIFT;	/* bits 32-52 */
	}

	return desc;
}

static void unwind_wa_tail(struct i915_request *rq)
{
	rq->tail = intel_ring_wrap(rq->ring, rq->wa_tail - WA_TAIL_BYTES);
	assert_ring_tail_valid(rq->ring, rq->tail);
}

static struct i915_request *
__unwind_incomplete_requests(struct intel_engine_cs *engine)
{
	struct i915_request *rq, *rn, *active = NULL;
	struct list_head *uninitialized_var(pl);
	int prio = I915_PRIORITY_INVALID | ACTIVE_PRIORITY;

	lockdep_assert_held(&engine->timeline.lock);

	list_for_each_entry_safe_reverse(rq, rn,
					 &engine->timeline.requests,
					 link) {
		if (i915_request_completed(rq))
			break;

		__i915_request_unsubmit(rq);
		unwind_wa_tail(rq);

		GEM_BUG_ON(rq->hw_context->active);

		GEM_BUG_ON(rq_prio(rq) == I915_PRIORITY_INVALID);
		if (rq_prio(rq) != prio) {
			prio = rq_prio(rq);
			pl = i915_sched_lookup_priolist(engine, prio);
		}
		GEM_BUG_ON(RB_EMPTY_ROOT(&engine->execlists.queue.rb_root));

		list_add(&rq->sched.link, pl);

		active = rq;
	}

	/*
	 * The active request is now effectively the start of a new client
	 * stream, so give it the equivalent small priority bump to prevent
	 * it being gazumped a second time by another peer.
	 *
	 * Note we have to be careful not to apply a priority boost to a request
	 * still spinning on its semaphores. If the request hasn't started, that
	 * means it is still waiting for its dependencies to be signaled, and
	 * if we apply a priority boost to this request, we will boost it past
	 * its signalers and so break PI.
	 *
	 * One consequence of this preemption boost is that we may jump
	 * over lesser priorities (such as I915_PRIORITY_WAIT), effectively
	 * making those priorities non-preemptible. They will be moved forward
	 * in the priority queue, but they will not gain immediate access to
	 * the GPU.
	 */
	if (~prio & ACTIVE_PRIORITY && __i915_request_has_started(active)) {
		prio |= ACTIVE_PRIORITY;
		active->sched.attr.priority = prio;
		list_move_tail(&active->sched.link,
			       i915_sched_lookup_priolist(engine, prio));
	}

	return active;
}

struct i915_request *
execlists_unwind_incomplete_requests(struct intel_engine_execlists *execlists)
{
	struct intel_engine_cs *engine =
		container_of(execlists, typeof(*engine), execlists);

	return __unwind_incomplete_requests(engine);
}

static inline void
execlists_context_status_change(struct i915_request *rq, unsigned long status)
{
	/*
	 * Only used when GVT-g is enabled now. When GVT-g is disabled,
	 * The compiler should eliminate this function as dead-code.
	 */
	if (!IS_ENABLED(CONFIG_DRM_I915_GVT))
		return;

	atomic_notifier_call_chain(&rq->engine->context_status_notifier,
				   status, rq);
}

inline void
execlists_user_begin(struct intel_engine_execlists *execlists,
		     const struct execlist_port *port)
{
	execlists_set_active_once(execlists, EXECLISTS_ACTIVE_USER);
}

inline void
execlists_user_end(struct intel_engine_execlists *execlists)
{
	execlists_clear_active(execlists, EXECLISTS_ACTIVE_USER);
}

static inline void
execlists_context_schedule_in(struct i915_request *rq)
{
	GEM_BUG_ON(rq->hw_context->active);

	execlists_context_status_change(rq, INTEL_CONTEXT_SCHEDULE_IN);
	intel_engine_context_in(rq->engine);
	rq->hw_context->active = rq->engine;
}

static inline void
execlists_context_schedule_out(struct i915_request *rq, unsigned long status)
{
	rq->hw_context->active = NULL;
	intel_engine_context_out(rq->engine);
	execlists_context_status_change(rq, status);
	trace_i915_request_out(rq);
}

static u64 execlists_update_context(struct i915_request *rq)
{
	struct intel_context *ce = rq->hw_context;

	ce->lrc_reg_state[CTX_RING_TAIL + 1] =
		intel_ring_set_tail(rq->ring, rq->tail);

	/*
	 * Make sure the context image is complete before we submit it to HW.
	 *
	 * Ostensibly, writes (including the WCB) should be flushed prior to
	 * an uncached write such as our mmio register access, the empirical
	 * evidence (esp. on Braswell) suggests that the WC write into memory
	 * may not be visible to the HW prior to the completion of the UC
	 * register write and that we may begin execution from the context
	 * before its image is complete leading to invalid PD chasing.
	 *
	 * Furthermore, Braswell, at least, wants a full mb to be sure that
	 * the writes are coherent in memory (visible to the GPU) prior to
	 * execution, and not just visible to other CPUs (as is the result of
	 * wmb).
	 */
	mb();
	return ce->lrc_desc;
}

static inline void write_desc(struct intel_engine_execlists *execlists, u64 desc, u32 port)
{
	if (execlists->ctrl_reg) {
		writel(lower_32_bits(desc), execlists->submit_reg + port * 2);
		writel(upper_32_bits(desc), execlists->submit_reg + port * 2 + 1);
	} else {
		writel(upper_32_bits(desc), execlists->submit_reg);
		writel(lower_32_bits(desc), execlists->submit_reg);
	}
}

static void execlists_submit_ports(struct intel_engine_cs *engine)
{
	struct intel_engine_execlists *execlists = &engine->execlists;
	struct execlist_port *port = execlists->port;
	unsigned int n;

	/*
	 * We can skip acquiring intel_runtime_pm_get() here as it was taken
	 * on our behalf by the request (see i915_gem_mark_busy()) and it will
	 * not be relinquished until the device is idle (see
	 * i915_gem_idle_work_handler()). As a precaution, we make sure
	 * that all ELSP are drained i.e. we have processed the CSB,
	 * before allowing ourselves to idle and calling intel_runtime_pm_put().
	 */
	GEM_BUG_ON(!engine->i915->gt.awake);

	/*
	 * ELSQ note: the submit queue is not cleared after being submitted
	 * to the HW so we need to make sure we always clean it up. This is
	 * currently ensured by the fact that we always write the same number
	 * of elsq entries, keep this in mind before changing the loop below.
	 */
	for (n = execlists_num_ports(execlists); n--; ) {
		struct i915_request *rq;
		unsigned int count;
		u64 desc;

		rq = port_unpack(&port[n], &count);
		if (rq) {
			GEM_BUG_ON(count > !n);
			if (!count++)
				execlists_context_schedule_in(rq);
			port_set(&port[n], port_pack(rq, count));
			desc = execlists_update_context(rq);
			GEM_DEBUG_EXEC(port[n].context_id = upper_32_bits(desc));

			GEM_TRACE("%s in[%d]:  ctx=%d.%d, fence %llx:%lld (current %d), prio=%d\n",
				  engine->name, n,
				  port[n].context_id, count,
				  rq->fence.context, rq->fence.seqno,
				  hwsp_seqno(rq),
				  rq_prio(rq));
		} else {
			GEM_BUG_ON(!n);
			desc = 0;
		}

		write_desc(execlists, desc, n);
	}

	/* we need to manually load the submit queue */
	if (execlists->ctrl_reg)
		writel(EL_CTRL_LOAD, execlists->ctrl_reg);

	execlists_clear_active(execlists, EXECLISTS_ACTIVE_HWACK);
}

static bool ctx_single_port_submission(const struct intel_context *ce)
{
	return (IS_ENABLED(CONFIG_DRM_I915_GVT) &&
		i915_gem_context_force_single_submission(ce->gem_context));
}

static bool can_merge_ctx(const struct intel_context *prev,
			  const struct intel_context *next)
{
	if (prev != next)
		return false;

	if (ctx_single_port_submission(prev))
		return false;

	return true;
}

static bool can_merge_rq(const struct i915_request *prev,
			 const struct i915_request *next)
{
	GEM_BUG_ON(!assert_priority_queue(prev, next));

	if (!can_merge_ctx(prev->hw_context, next->hw_context))
		return false;

	return true;
}

static void port_assign(struct execlist_port *port, struct i915_request *rq)
{
	GEM_BUG_ON(rq == port_request(port));

	if (port_isset(port))
		i915_request_put(port_request(port));

	port_set(port, port_pack(i915_request_get(rq), port_count(port)));
}

static void inject_preempt_context(struct intel_engine_cs *engine)
{
	struct intel_engine_execlists *execlists = &engine->execlists;
	struct intel_context *ce = engine->preempt_context;
	unsigned int n;

	GEM_BUG_ON(execlists->preempt_complete_status !=
		   upper_32_bits(ce->lrc_desc));

	/*
	 * Switch to our empty preempt context so
	 * the state of the GPU is known (idle).
	 */
	GEM_TRACE("%s\n", engine->name);
	for (n = execlists_num_ports(execlists); --n; )
		write_desc(execlists, 0, n);

	write_desc(execlists, ce->lrc_desc, n);

	/* we need to manually load the submit queue */
	if (execlists->ctrl_reg)
		writel(EL_CTRL_LOAD, execlists->ctrl_reg);

	execlists_clear_active(execlists, EXECLISTS_ACTIVE_HWACK);
	execlists_set_active(execlists, EXECLISTS_ACTIVE_PREEMPT);

	(void)I915_SELFTEST_ONLY(execlists->preempt_hang.count++);
}

static void complete_preempt_context(struct intel_engine_execlists *execlists)
{
	GEM_BUG_ON(!execlists_is_active(execlists, EXECLISTS_ACTIVE_PREEMPT));

	if (inject_preempt_hang(execlists))
		return;

	execlists_cancel_port_requests(execlists);
	__unwind_incomplete_requests(container_of(execlists,
						  struct intel_engine_cs,
						  execlists));
}

static void execlists_dequeue(struct intel_engine_cs *engine)
{
	struct intel_engine_execlists * const execlists = &engine->execlists;
	struct execlist_port *port = execlists->port;
	const struct execlist_port * const last_port =
		&execlists->port[execlists->port_mask];
	struct i915_request *last = port_request(port);
	struct rb_node *rb;
	bool submit = false;

	/*
	 * Hardware submission is through 2 ports. Conceptually each port
	 * has a (RING_START, RING_HEAD, RING_TAIL) tuple. RING_START is
	 * static for a context, and unique to each, so we only execute
	 * requests belonging to a single context from each ring. RING_HEAD
	 * is maintained by the CS in the context image, it marks the place
	 * where it got up to last time, and through RING_TAIL we tell the CS
	 * where we want to execute up to this time.
	 *
	 * In this list the requests are in order of execution. Consecutive
	 * requests from the same context are adjacent in the ringbuffer. We
	 * can combine these requests into a single RING_TAIL update:
	 *
	 *              RING_HEAD...req1...req2
	 *                                    ^- RING_TAIL
	 * since to execute req2 the CS must first execute req1.
	 *
	 * Our goal then is to point each port to the end of a consecutive
	 * sequence of requests as being the most optimal (fewest wake ups
	 * and context switches) submission.
	 */

	if (last) {
		/*
		 * Don't resubmit or switch until all outstanding
		 * preemptions (lite-restore) are seen. Then we
		 * know the next preemption status we see corresponds
		 * to this ELSP update.
		 */
		GEM_BUG_ON(!execlists_is_active(execlists,
						EXECLISTS_ACTIVE_USER));
		GEM_BUG_ON(!port_count(&port[0]));

		/*
		 * If we write to ELSP a second time before the HW has had
		 * a chance to respond to the previous write, we can confuse
		 * the HW and hit "undefined behaviour". After writing to ELSP,
		 * we must then wait until we see a context-switch event from
		 * the HW to indicate that it has had a chance to respond.
		 */
		if (!execlists_is_active(execlists, EXECLISTS_ACTIVE_HWACK))
			return;

		if (need_preempt(engine, last)) {
			inject_preempt_context(engine);
			return;
		}

		/*
		 * In theory, we could coalesce more requests onto
		 * the second port (the first port is active, with
		 * no preemptions pending). However, that means we
		 * then have to deal with the possible lite-restore
		 * of the second port (as we submit the ELSP, there
		 * may be a context-switch) but also we may complete
		 * the resubmission before the context-switch. Ergo,
		 * coalescing onto the second port will cause a
		 * preemption event, but we cannot predict whether
		 * that will affect port[0] or port[1].
		 *
		 * If the second port is already active, we can wait
		 * until the next context-switch before contemplating
		 * new requests. The GPU will be busy and we should be
		 * able to resubmit the new ELSP before it idles,
		 * avoiding pipeline bubbles (momentary pauses where
		 * the driver is unable to keep up the supply of new
		 * work). However, we have to double check that the
		 * priorities of the ports haven't been switch.
		 */
		if (port_count(&port[1]))
			return;

		/*
		 * WaIdleLiteRestore:bdw,skl
		 * Apply the wa NOOPs to prevent
		 * ring:HEAD == rq:TAIL as we resubmit the
		 * request. See gen8_emit_fini_breadcrumb() for
		 * where we prepare the padding after the
		 * end of the request.
		 */
		last->tail = last->wa_tail;
	}

	while ((rb = rb_first_cached(&execlists->queue))) {
		struct i915_priolist *p = to_priolist(rb);
		struct i915_request *rq, *rn;
		int i;

		priolist_for_each_request_consume(rq, rn, p, i) {
			/*
			 * Can we combine this request with the current port?
			 * It has to be the same context/ringbuffer and not
			 * have any exceptions (e.g. GVT saying never to
			 * combine contexts).
			 *
			 * If we can combine the requests, we can execute both
			 * by updating the RING_TAIL to point to the end of the
			 * second request, and so we never need to tell the
			 * hardware about the first.
			 */
			if (last && !can_merge_rq(last, rq)) {
				/*
				 * If we are on the second port and cannot
				 * combine this request with the last, then we
				 * are done.
				 */
				if (port == last_port)
					goto done;

				/*
				 * We must not populate both ELSP[] with the
				 * same LRCA, i.e. we must submit 2 different
				 * contexts if we submit 2 ELSP.
				 */
				if (last->hw_context == rq->hw_context)
					goto done;

				/*
				 * If GVT overrides us we only ever submit
				 * port[0], leaving port[1] empty. Note that we
				 * also have to be careful that we don't queue
				 * the same context (even though a different
				 * request) to the second port.
				 */
				if (ctx_single_port_submission(last->hw_context) ||
				    ctx_single_port_submission(rq->hw_context))
					goto done;


				if (submit)
					port_assign(port, last);
				port++;

				GEM_BUG_ON(port_isset(port));
			}

			list_del_init(&rq->sched.link);

			__i915_request_submit(rq);
			trace_i915_request_in(rq, port_index(port, execlists));

			last = rq;
			submit = true;
		}

		rb_erase_cached(&p->node, &execlists->queue);
		i915_priolist_free(p);
	}

done:
	/*
	 * Here be a bit of magic! Or sleight-of-hand, whichever you prefer.
	 *
	 * We choose the priority hint such that if we add a request of greater
	 * priority than this, we kick the submission tasklet to decide on
	 * the right order of submitting the requests to hardware. We must
	 * also be prepared to reorder requests as they are in-flight on the
	 * HW. We derive the priority hint then as the first "hole" in
	 * the HW submission ports and if there are no available slots,
	 * the priority of the lowest executing request, i.e. last.
	 *
	 * When we do receive a higher priority request ready to run from the
	 * user, see queue_request(), the priority hint is bumped to that
	 * request triggering preemption on the next dequeue (or subsequent
	 * interrupt for secondary ports).
	 */
	execlists->queue_priority_hint = queue_prio(execlists);

	if (submit) {
		port_assign(port, last);
		execlists_submit_ports(engine);
	}

	/* We must always keep the beast fed if we have work piled up */
	GEM_BUG_ON(rb_first_cached(&execlists->queue) &&
		   !port_isset(execlists->port));

	/* Re-evaluate the executing context setup after each preemptive kick */
	if (last)
		execlists_user_begin(execlists, execlists->port);

	/* If the engine is now idle, so should be the flag; and vice versa. */
	GEM_BUG_ON(execlists_is_active(&engine->execlists,
				       EXECLISTS_ACTIVE_USER) ==
		   !port_isset(engine->execlists.port));
}

void
execlists_cancel_port_requests(struct intel_engine_execlists * const execlists)
{
	struct execlist_port *port = execlists->port;
	unsigned int num_ports = execlists_num_ports(execlists);

	while (num_ports-- && port_isset(port)) {
		struct i915_request *rq = port_request(port);

		GEM_TRACE("%s:port%u fence %llx:%lld, (current %d)\n",
			  rq->engine->name,
			  (unsigned int)(port - execlists->port),
			  rq->fence.context, rq->fence.seqno,
			  hwsp_seqno(rq));

		GEM_BUG_ON(!execlists->active);
		execlists_context_schedule_out(rq,
					       i915_request_completed(rq) ?
					       INTEL_CONTEXT_SCHEDULE_OUT :
					       INTEL_CONTEXT_SCHEDULE_PREEMPTED);

		i915_request_put(rq);

		memset(port, 0, sizeof(*port));
		port++;
	}

	execlists_clear_all_active(execlists);
}

static inline void
invalidate_csb_entries(const u32 *first, const u32 *last)
{
	clflush((void *)first);
	clflush((void *)last);
}

static inline bool
reset_in_progress(const struct intel_engine_execlists *execlists)
{
	return unlikely(!__tasklet_is_enabled(&execlists->tasklet));
}

static void process_csb(struct intel_engine_cs *engine)
{
	struct intel_engine_execlists * const execlists = &engine->execlists;
	struct execlist_port *port = execlists->port;
	const u32 * const buf = execlists->csb_status;
	const u8 num_entries = execlists->csb_size;
	u8 head, tail;

	lockdep_assert_held(&engine->timeline.lock);

	/*
	 * Note that csb_write, csb_status may be either in HWSP or mmio.
	 * When reading from the csb_write mmio register, we have to be
	 * careful to only use the GEN8_CSB_WRITE_PTR portion, which is
	 * the low 4bits. As it happens we know the next 4bits are always
	 * zero and so we can simply masked off the low u8 of the register
	 * and treat it identically to reading from the HWSP (without having
	 * to use explicit shifting and masking, and probably bifurcating
	 * the code to handle the legacy mmio read).
	 */
	head = execlists->csb_head;
	tail = READ_ONCE(*execlists->csb_write);
	GEM_TRACE("%s cs-irq head=%d, tail=%d\n", engine->name, head, tail);
	if (unlikely(head == tail))
		return;

	/*
	 * Hopefully paired with a wmb() in HW!
	 *
	 * We must complete the read of the write pointer before any reads
	 * from the CSB, so that we do not see stale values. Without an rmb
	 * (lfence) the HW may speculatively perform the CSB[] reads *before*
	 * we perform the READ_ONCE(*csb_write).
	 */
	rmb();

	do {
		struct i915_request *rq;
		unsigned int status;
		unsigned int count;

		if (++head == num_entries)
			head = 0;

		/*
		 * We are flying near dragons again.
		 *
		 * We hold a reference to the request in execlist_port[]
		 * but no more than that. We are operating in softirq
		 * context and so cannot hold any mutex or sleep. That
		 * prevents us stopping the requests we are processing
		 * in port[] from being retired simultaneously (the
		 * breadcrumb will be complete before we see the
		 * context-switch). As we only hold the reference to the
		 * request, any pointer chasing underneath the request
		 * is subject to a potential use-after-free. Thus we
		 * store all of the bookkeeping within port[] as
		 * required, and avoid using unguarded pointers beneath
		 * request itself. The same applies to the atomic
		 * status notifier.
		 */

		GEM_TRACE("%s csb[%d]: status=0x%08x:0x%08x, active=0x%x\n",
			  engine->name, head,
			  buf[2 * head + 0], buf[2 * head + 1],
			  execlists->active);

		status = buf[2 * head];
		if (status & (GEN8_CTX_STATUS_IDLE_ACTIVE |
			      GEN8_CTX_STATUS_PREEMPTED))
			execlists_set_active(execlists,
					     EXECLISTS_ACTIVE_HWACK);
		if (status & GEN8_CTX_STATUS_ACTIVE_IDLE)
			execlists_clear_active(execlists,
					       EXECLISTS_ACTIVE_HWACK);

		if (!(status & GEN8_CTX_STATUS_COMPLETED_MASK))
			continue;

		/* We should never get a COMPLETED | IDLE_ACTIVE! */
		GEM_BUG_ON(status & GEN8_CTX_STATUS_IDLE_ACTIVE);

		if (status & GEN8_CTX_STATUS_COMPLETE &&
		    buf[2*head + 1] == execlists->preempt_complete_status) {
			GEM_TRACE("%s preempt-idle\n", engine->name);
			complete_preempt_context(execlists);
			continue;
		}

		if (status & GEN8_CTX_STATUS_PREEMPTED &&
		    execlists_is_active(execlists,
					EXECLISTS_ACTIVE_PREEMPT))
			continue;

		GEM_BUG_ON(!execlists_is_active(execlists,
						EXECLISTS_ACTIVE_USER));

		rq = port_unpack(port, &count);
		GEM_TRACE("%s out[0]: ctx=%d.%d, fence %llx:%lld (current %d), prio=%d\n",
			  engine->name,
			  port->context_id, count,
			  rq ? rq->fence.context : 0,
			  rq ? rq->fence.seqno : 0,
			  rq ? hwsp_seqno(rq) : 0,
			  rq ? rq_prio(rq) : 0);

		/* Check the context/desc id for this event matches */
		GEM_DEBUG_BUG_ON(buf[2 * head + 1] != port->context_id);

		GEM_BUG_ON(count == 0);
		if (--count == 0) {
			/*
			 * On the final event corresponding to the
			 * submission of this context, we expect either
			 * an element-switch event or a completion
			 * event (and on completion, the active-idle
			 * marker). No more preemptions, lite-restore
			 * or otherwise.
			 */
			GEM_BUG_ON(status & GEN8_CTX_STATUS_PREEMPTED);
			GEM_BUG_ON(port_isset(&port[1]) &&
				   !(status & GEN8_CTX_STATUS_ELEMENT_SWITCH));
			GEM_BUG_ON(!port_isset(&port[1]) &&
				   !(status & GEN8_CTX_STATUS_ACTIVE_IDLE));

			/*
			 * We rely on the hardware being strongly
			 * ordered, that the breadcrumb write is
			 * coherent (visible from the CPU) before the
			 * user interrupt and CSB is processed.
			 */
			GEM_BUG_ON(!i915_request_completed(rq));

			execlists_context_schedule_out(rq,
						       INTEL_CONTEXT_SCHEDULE_OUT);
			i915_request_put(rq);

			GEM_TRACE("%s completed ctx=%d\n",
				  engine->name, port->context_id);

			port = execlists_port_complete(execlists, port);
			if (port_isset(port))
				execlists_user_begin(execlists, port);
			else
				execlists_user_end(execlists);
		} else {
			port_set(port, port_pack(rq, count));
		}
	} while (head != tail);

	execlists->csb_head = head;

	/*
	 * Gen11 has proven to fail wrt global observation point between
	 * entry and tail update, failing on the ordering and thus
	 * we see an old entry in the context status buffer.
	 *
	 * Forcibly evict out entries for the next gpu csb update,
	 * to increase the odds that we get a fresh entries with non
	 * working hardware. The cost for doing so comes out mostly with
	 * the wash as hardware, working or not, will need to do the
	 * invalidation before.
	 */
	invalidate_csb_entries(&buf[0], &buf[num_entries - 1]);
}

static void __execlists_submission_tasklet(struct intel_engine_cs *const engine)
{
	lockdep_assert_held(&engine->timeline.lock);

	process_csb(engine);
	if (!execlists_is_active(&engine->execlists, EXECLISTS_ACTIVE_PREEMPT))
		execlists_dequeue(engine);
}

/*
 * Check the unread Context Status Buffers and manage the submission of new
 * contexts to the ELSP accordingly.
 */
static void execlists_submission_tasklet(unsigned long data)
{
	struct intel_engine_cs * const engine = (struct intel_engine_cs *)data;
	unsigned long flags;

	GEM_TRACE("%s awake?=%d, active=%x\n",
		  engine->name,
		  !!engine->i915->gt.awake,
		  engine->execlists.active);

	spin_lock_irqsave(&engine->timeline.lock, flags);
	__execlists_submission_tasklet(engine);
	spin_unlock_irqrestore(&engine->timeline.lock, flags);
}

static void queue_request(struct intel_engine_cs *engine,
			  struct i915_sched_node *node,
			  int prio)
{
	list_add_tail(&node->link, i915_sched_lookup_priolist(engine, prio));
}

static void __submit_queue_imm(struct intel_engine_cs *engine)
{
	struct intel_engine_execlists * const execlists = &engine->execlists;

	if (reset_in_progress(execlists))
		return; /* defer until we restart the engine following reset */

	if (execlists->tasklet.func == execlists_submission_tasklet)
		__execlists_submission_tasklet(engine);
	else
		tasklet_hi_schedule(&execlists->tasklet);
}

static void submit_queue(struct intel_engine_cs *engine, int prio)
{
	if (prio > engine->execlists.queue_priority_hint) {
		engine->execlists.queue_priority_hint = prio;
		__submit_queue_imm(engine);
	}
}

static void execlists_submit_request(struct i915_request *request)
{
	struct intel_engine_cs *engine = request->engine;
	unsigned long flags;

	/* Will be called from irq-context when using foreign fences. */
	spin_lock_irqsave(&engine->timeline.lock, flags);

	queue_request(engine, &request->sched, rq_prio(request));

	GEM_BUG_ON(RB_EMPTY_ROOT(&engine->execlists.queue.rb_root));
	GEM_BUG_ON(list_empty(&request->sched.link));

	submit_queue(engine, rq_prio(request));

	spin_unlock_irqrestore(&engine->timeline.lock, flags);
}

static void __execlists_context_fini(struct intel_context *ce)
{
	intel_ring_put(ce->ring);

	GEM_BUG_ON(i915_gem_object_is_active(ce->state->obj));
	i915_gem_object_put(ce->state->obj);
}

static void execlists_context_destroy(struct kref *kref)
{
	struct intel_context *ce = container_of(kref, typeof(*ce), ref);

	GEM_BUG_ON(intel_context_is_pinned(ce));

	if (ce->state)
		__execlists_context_fini(ce);

	intel_context_free(ce);
}

static int __context_pin(struct i915_vma *vma)
{
	unsigned int flags;
	int err;

	flags = PIN_GLOBAL | PIN_HIGH;
	flags |= PIN_OFFSET_BIAS | i915_ggtt_pin_bias(vma);

	err = i915_vma_pin(vma, 0, 0, flags);
	if (err)
		return err;

	vma->obj->pin_global++;
	vma->obj->mm.dirty = true;

	return 0;
}

static void __context_unpin(struct i915_vma *vma)
{
	vma->obj->pin_global--;
	__i915_vma_unpin(vma);
}

static void execlists_context_unpin(struct intel_context *ce)
{
	struct intel_engine_cs *engine;

	/*
	 * The tasklet may still be using a pointer to our state, via an
	 * old request. However, since we know we only unpin the context
	 * on retirement of the following request, we know that the last
	 * request referencing us will have had a completion CS interrupt.
	 * If we see that it is still active, it means that the tasklet hasn't
	 * had the chance to run yet; let it run before we teardown the
	 * reference it may use.
	 */
	engine = READ_ONCE(ce->active);
	if (unlikely(engine)) {
		unsigned long flags;

		spin_lock_irqsave(&engine->timeline.lock, flags);
		process_csb(engine);
		spin_unlock_irqrestore(&engine->timeline.lock, flags);

		GEM_BUG_ON(READ_ONCE(ce->active));
	}

	i915_gem_context_unpin_hw_id(ce->gem_context);

	intel_ring_unpin(ce->ring);

	i915_gem_object_unpin_map(ce->state->obj);
	__context_unpin(ce->state);
}

static void
__execlists_update_reg_state(struct intel_context *ce,
			     struct intel_engine_cs *engine)
{
	struct intel_ring *ring = ce->ring;
	u32 *regs = ce->lrc_reg_state;

	GEM_BUG_ON(!intel_ring_offset_valid(ring, ring->head));
	GEM_BUG_ON(!intel_ring_offset_valid(ring, ring->tail));

	regs[CTX_RING_BUFFER_START + 1] = i915_ggtt_offset(ring->vma);
	regs[CTX_RING_HEAD + 1] = ring->head;
	regs[CTX_RING_TAIL + 1] = ring->tail;

	/* RPCS */
	if (engine->class == RENDER_CLASS)
		regs[CTX_R_PWR_CLK_STATE + 1] =
			gen8_make_rpcs(engine->i915, &ce->sseu);
}

static int
__execlists_context_pin(struct intel_context *ce,
			struct intel_engine_cs *engine)
{
	void *vaddr;
	int ret;

	GEM_BUG_ON(!ce->gem_context->ppgtt);

	ret = execlists_context_deferred_alloc(ce, engine);
	if (ret)
		goto err;
	GEM_BUG_ON(!ce->state);

	ret = __context_pin(ce->state);
	if (ret)
		goto err;

	vaddr = i915_gem_object_pin_map(ce->state->obj,
					i915_coherent_map_type(engine->i915) |
					I915_MAP_OVERRIDE);
	if (IS_ERR(vaddr)) {
		ret = PTR_ERR(vaddr);
		goto unpin_vma;
	}

	ret = intel_ring_pin(ce->ring);
	if (ret)
		goto unpin_map;

	ret = i915_gem_context_pin_hw_id(ce->gem_context);
	if (ret)
		goto unpin_ring;

	ce->lrc_desc = lrc_descriptor(ce, engine);
	ce->lrc_reg_state = vaddr + LRC_STATE_PN * PAGE_SIZE;
	__execlists_update_reg_state(ce, engine);

	return 0;

unpin_ring:
	intel_ring_unpin(ce->ring);
unpin_map:
	i915_gem_object_unpin_map(ce->state->obj);
unpin_vma:
	__context_unpin(ce->state);
err:
	return ret;
}

static int execlists_context_pin(struct intel_context *ce)
{
	return __execlists_context_pin(ce, ce->engine);
}

static void execlists_context_reset(struct intel_context *ce)
{
	/*
	 * Because we emit WA_TAIL_DWORDS there may be a disparity
	 * between our bookkeeping in ce->ring->head and ce->ring->tail and
	 * that stored in context. As we only write new commands from
	 * ce->ring->tail onwards, everything before that is junk. If the GPU
	 * starts reading from its RING_HEAD from the context, it may try to
	 * execute that junk and die.
	 *
	 * The contexts that are stilled pinned on resume belong to the
	 * kernel, and are local to each engine. All other contexts will
	 * have their head/tail sanitized upon pinning before use, so they
	 * will never see garbage,
	 *
	 * So to avoid that we reset the context images upon resume. For
	 * simplicity, we just zero everything out.
	 */
	intel_ring_reset(ce->ring, 0);
	__execlists_update_reg_state(ce, ce->engine);
}

static const struct intel_context_ops execlists_context_ops = {
	.pin = execlists_context_pin,
	.unpin = execlists_context_unpin,

	.reset = execlists_context_reset,
	.destroy = execlists_context_destroy,
};

static int gen8_emit_init_breadcrumb(struct i915_request *rq)
{
	u32 *cs;

	GEM_BUG_ON(!rq->timeline->has_initial_breadcrumb);

	cs = intel_ring_begin(rq, 6);
	if (IS_ERR(cs))
		return PTR_ERR(cs);

	/*
	 * Check if we have been preempted before we even get started.
	 *
	 * After this point i915_request_started() reports true, even if
	 * we get preempted and so are no longer running.
	 */
	*cs++ = MI_ARB_CHECK;
	*cs++ = MI_NOOP;

	*cs++ = MI_STORE_DWORD_IMM_GEN4 | MI_USE_GGTT;
	*cs++ = rq->timeline->hwsp_offset;
	*cs++ = 0;
	*cs++ = rq->fence.seqno - 1;

	intel_ring_advance(rq, cs);

	/* Record the updated position of the request's payload */
	rq->infix = intel_ring_offset(rq, cs);

	return 0;
}

static int emit_pdps(struct i915_request *rq)
{
	const struct intel_engine_cs * const engine = rq->engine;
	struct i915_hw_ppgtt * const ppgtt = rq->gem_context->ppgtt;
	int err, i;
	u32 *cs;

	GEM_BUG_ON(intel_vgpu_active(rq->i915));

	/*
	 * Beware ye of the dragons, this sequence is magic!
	 *
	 * Small changes to this sequence can cause anything from
	 * GPU hangs to forcewake errors and machine lockups!
	 */

	/* Flush any residual operations from the context load */
	err = engine->emit_flush(rq, EMIT_FLUSH);
	if (err)
		return err;

	/* Magic required to prevent forcewake errors! */
	err = engine->emit_flush(rq, EMIT_INVALIDATE);
	if (err)
		return err;

	cs = intel_ring_begin(rq, 4 * GEN8_3LVL_PDPES + 2);
	if (IS_ERR(cs))
		return PTR_ERR(cs);

	/* Ensure the LRI have landed before we invalidate & continue */
	*cs++ = MI_LOAD_REGISTER_IMM(2 * GEN8_3LVL_PDPES) | MI_LRI_FORCE_POSTED;
	for (i = GEN8_3LVL_PDPES; i--; ) {
		const dma_addr_t pd_daddr = i915_page_dir_dma_addr(ppgtt, i);
		u32 base = engine->mmio_base;

		*cs++ = i915_mmio_reg_offset(GEN8_RING_PDP_UDW(base, i));
		*cs++ = upper_32_bits(pd_daddr);
		*cs++ = i915_mmio_reg_offset(GEN8_RING_PDP_LDW(base, i));
		*cs++ = lower_32_bits(pd_daddr);
	}
	*cs++ = MI_NOOP;

	intel_ring_advance(rq, cs);

	/* Be doubly sure the LRI have landed before proceeding */
	err = engine->emit_flush(rq, EMIT_FLUSH);
	if (err)
		return err;

	/* Re-invalidate the TLB for luck */
	return engine->emit_flush(rq, EMIT_INVALIDATE);
}

static int execlists_request_alloc(struct i915_request *request)
{
	int ret;

	GEM_BUG_ON(!intel_context_is_pinned(request->hw_context));

	/*
	 * Flush enough space to reduce the likelihood of waiting after
	 * we start building the request - in which case we will just
	 * have to repeat work.
	 */
	request->reserved_space += EXECLISTS_REQUEST_SIZE;

	/*
	 * Note that after this point, we have committed to using
	 * this request as it is being used to both track the
	 * state of engine initialisation and liveness of the
	 * golden renderstate above. Think twice before you try
	 * to cancel/unwind this request now.
	 */

	/* Unconditionally invalidate GPU caches and TLBs. */
	if (i915_vm_is_4lvl(&request->gem_context->ppgtt->vm))
		ret = request->engine->emit_flush(request, EMIT_INVALIDATE);
	else
		ret = emit_pdps(request);
	if (ret)
		return ret;

	request->reserved_space -= EXECLISTS_REQUEST_SIZE;
	return 0;
}

/*
 * In this WA we need to set GEN8_L3SQCREG4[21:21] and reset it after
 * PIPE_CONTROL instruction. This is required for the flush to happen correctly
 * but there is a slight complication as this is applied in WA batch where the
 * values are only initialized once so we cannot take register value at the
 * beginning and reuse it further; hence we save its value to memory, upload a
 * constant value with bit21 set and then we restore it back with the saved value.
 * To simplify the WA, a constant value is formed by using the default value
 * of this register. This shouldn't be a problem because we are only modifying
 * it for a short period and this batch in non-premptible. We can ofcourse
 * use additional instructions that read the actual value of the register
 * at that time and set our bit of interest but it makes the WA complicated.
 *
 * This WA is also required for Gen9 so extracting as a function avoids
 * code duplication.
 */
static u32 *
gen8_emit_flush_coherentl3_wa(struct intel_engine_cs *engine, u32 *batch)
{
	/* NB no one else is allowed to scribble over scratch + 256! */
	*batch++ = MI_STORE_REGISTER_MEM_GEN8 | MI_SRM_LRM_GLOBAL_GTT;
	*batch++ = i915_mmio_reg_offset(GEN8_L3SQCREG4);
	*batch++ = i915_scratch_offset(engine->i915) + 256;
	*batch++ = 0;

	*batch++ = MI_LOAD_REGISTER_IMM(1);
	*batch++ = i915_mmio_reg_offset(GEN8_L3SQCREG4);
	*batch++ = 0x40400000 | GEN8_LQSC_FLUSH_COHERENT_LINES;

	batch = gen8_emit_pipe_control(batch,
				       PIPE_CONTROL_CS_STALL |
				       PIPE_CONTROL_DC_FLUSH_ENABLE,
				       0);

	*batch++ = MI_LOAD_REGISTER_MEM_GEN8 | MI_SRM_LRM_GLOBAL_GTT;
	*batch++ = i915_mmio_reg_offset(GEN8_L3SQCREG4);
	*batch++ = i915_scratch_offset(engine->i915) + 256;
	*batch++ = 0;

	return batch;
}

/*
 * Typically we only have one indirect_ctx and per_ctx batch buffer which are
 * initialized at the beginning and shared across all contexts but this field
 * helps us to have multiple batches at different offsets and select them based
 * on a criteria. At the moment this batch always start at the beginning of the page
 * and at this point we don't have multiple wa_ctx batch buffers.
 *
 * The number of WA applied are not known at the beginning; we use this field
 * to return the no of DWORDS written.
 *
 * It is to be noted that this batch does not contain MI_BATCH_BUFFER_END
 * so it adds NOOPs as padding to make it cacheline aligned.
 * MI_BATCH_BUFFER_END will be added to perctx batch and both of them together
 * makes a complete batch buffer.
 */
static u32 *gen8_init_indirectctx_bb(struct intel_engine_cs *engine, u32 *batch)
{
	/* WaDisableCtxRestoreArbitration:bdw,chv */
	*batch++ = MI_ARB_ON_OFF | MI_ARB_DISABLE;

	/* WaFlushCoherentL3CacheLinesAtContextSwitch:bdw */
	if (IS_BROADWELL(engine->i915))
		batch = gen8_emit_flush_coherentl3_wa(engine, batch);

	/* WaClearSlmSpaceAtContextSwitch:bdw,chv */
	/* Actual scratch location is at 128 bytes offset */
	batch = gen8_emit_pipe_control(batch,
				       PIPE_CONTROL_FLUSH_L3 |
				       PIPE_CONTROL_GLOBAL_GTT_IVB |
				       PIPE_CONTROL_CS_STALL |
				       PIPE_CONTROL_QW_WRITE,
				       i915_scratch_offset(engine->i915) +
				       2 * CACHELINE_BYTES);

	*batch++ = MI_ARB_ON_OFF | MI_ARB_ENABLE;

	/* Pad to end of cacheline */
	while ((unsigned long)batch % CACHELINE_BYTES)
		*batch++ = MI_NOOP;

	/*
	 * MI_BATCH_BUFFER_END is not required in Indirect ctx BB because
	 * execution depends on the length specified in terms of cache lines
	 * in the register CTX_RCS_INDIRECT_CTX
	 */

	return batch;
}

struct lri {
	i915_reg_t reg;
	u32 value;
};

static u32 *emit_lri(u32 *batch, const struct lri *lri, unsigned int count)
{
	GEM_BUG_ON(!count || count > 63);

	*batch++ = MI_LOAD_REGISTER_IMM(count);
	do {
		*batch++ = i915_mmio_reg_offset(lri->reg);
		*batch++ = lri->value;
	} while (lri++, --count);
	*batch++ = MI_NOOP;

	return batch;
}

static u32 *gen9_init_indirectctx_bb(struct intel_engine_cs *engine, u32 *batch)
{
	static const struct lri lri[] = {
		/* WaDisableGatherAtSetShaderCommonSlice:skl,bxt,kbl,glk */
		{
			COMMON_SLICE_CHICKEN2,
			__MASKED_FIELD(GEN9_DISABLE_GATHER_AT_SET_SHADER_COMMON_SLICE,
				       0),
		},

		/* BSpec: 11391 */
		{
			FF_SLICE_CHICKEN,
			__MASKED_FIELD(FF_SLICE_CHICKEN_CL_PROVOKING_VERTEX_FIX,
				       FF_SLICE_CHICKEN_CL_PROVOKING_VERTEX_FIX),
		},

		/* BSpec: 11299 */
		{
			_3D_CHICKEN3,
			__MASKED_FIELD(_3D_CHICKEN_SF_PROVOKING_VERTEX_FIX,
				       _3D_CHICKEN_SF_PROVOKING_VERTEX_FIX),
		}
	};

	*batch++ = MI_ARB_ON_OFF | MI_ARB_DISABLE;

	/* WaFlushCoherentL3CacheLinesAtContextSwitch:skl,bxt,glk */
	batch = gen8_emit_flush_coherentl3_wa(engine, batch);

	batch = emit_lri(batch, lri, ARRAY_SIZE(lri));

	/* WaMediaPoolStateCmdInWABB:bxt,glk */
	if (HAS_POOLED_EU(engine->i915)) {
		/*
		 * EU pool configuration is setup along with golden context
		 * during context initialization. This value depends on
		 * device type (2x6 or 3x6) and needs to be updated based
		 * on which subslice is disabled especially for 2x6
		 * devices, however it is safe to load default
		 * configuration of 3x6 device instead of masking off
		 * corresponding bits because HW ignores bits of a disabled
		 * subslice and drops down to appropriate config. Please
		 * see render_state_setup() in i915_gem_render_state.c for
		 * possible configurations, to avoid duplication they are
		 * not shown here again.
		 */
		*batch++ = GEN9_MEDIA_POOL_STATE;
		*batch++ = GEN9_MEDIA_POOL_ENABLE;
		*batch++ = 0x00777000;
		*batch++ = 0;
		*batch++ = 0;
		*batch++ = 0;
	}

	*batch++ = MI_ARB_ON_OFF | MI_ARB_ENABLE;

	/* Pad to end of cacheline */
	while ((unsigned long)batch % CACHELINE_BYTES)
		*batch++ = MI_NOOP;

	return batch;
}

static u32 *
gen10_init_indirectctx_bb(struct intel_engine_cs *engine, u32 *batch)
{
	int i;

	/*
	 * WaPipeControlBefore3DStateSamplePattern: cnl
	 *
	 * Ensure the engine is idle prior to programming a
	 * 3DSTATE_SAMPLE_PATTERN during a context restore.
	 */
	batch = gen8_emit_pipe_control(batch,
				       PIPE_CONTROL_CS_STALL,
				       0);
	/*
	 * WaPipeControlBefore3DStateSamplePattern says we need 4 dwords for
	 * the PIPE_CONTROL followed by 12 dwords of 0x0, so 16 dwords in
	 * total. However, a PIPE_CONTROL is 6 dwords long, not 4, which is
	 * confusing. Since gen8_emit_pipe_control() already advances the
	 * batch by 6 dwords, we advance the other 10 here, completing a
	 * cacheline. It's not clear if the workaround requires this padding
	 * before other commands, or if it's just the regular padding we would
	 * already have for the workaround bb, so leave it here for now.
	 */
	for (i = 0; i < 10; i++)
		*batch++ = MI_NOOP;

	/* Pad to end of cacheline */
	while ((unsigned long)batch % CACHELINE_BYTES)
		*batch++ = MI_NOOP;

	return batch;
}

#define CTX_WA_BB_OBJ_SIZE (PAGE_SIZE)

static int lrc_setup_wa_ctx(struct intel_engine_cs *engine)
{
	struct drm_i915_gem_object *obj;
	struct i915_vma *vma;
	int err;

	obj = i915_gem_object_create(engine->i915, CTX_WA_BB_OBJ_SIZE);
	if (IS_ERR(obj))
		return PTR_ERR(obj);

	vma = i915_vma_instance(obj, &engine->i915->ggtt.vm, NULL);
	if (IS_ERR(vma)) {
		err = PTR_ERR(vma);
		goto err;
	}

	err = i915_vma_pin(vma, 0, 0, PIN_GLOBAL | PIN_HIGH);
	if (err)
		goto err;

	engine->wa_ctx.vma = vma;
	return 0;

err:
	i915_gem_object_put(obj);
	return err;
}

static void lrc_destroy_wa_ctx(struct intel_engine_cs *engine)
{
	i915_vma_unpin_and_release(&engine->wa_ctx.vma, 0);
}

typedef u32 *(*wa_bb_func_t)(struct intel_engine_cs *engine, u32 *batch);

static int intel_init_workaround_bb(struct intel_engine_cs *engine)
{
	struct i915_ctx_workarounds *wa_ctx = &engine->wa_ctx;
	struct i915_wa_ctx_bb *wa_bb[2] = { &wa_ctx->indirect_ctx,
					    &wa_ctx->per_ctx };
	wa_bb_func_t wa_bb_fn[2];
	struct page *page;
	void *batch, *batch_ptr;
	unsigned int i;
	int ret;

	if (GEM_DEBUG_WARN_ON(engine->id != RCS0))
		return -EINVAL;

	switch (INTEL_GEN(engine->i915)) {
	case 11:
		return 0;
	case 10:
		wa_bb_fn[0] = gen10_init_indirectctx_bb;
		wa_bb_fn[1] = NULL;
		break;
	case 9:
		wa_bb_fn[0] = gen9_init_indirectctx_bb;
		wa_bb_fn[1] = NULL;
		break;
	case 8:
		wa_bb_fn[0] = gen8_init_indirectctx_bb;
		wa_bb_fn[1] = NULL;
		break;
	default:
		MISSING_CASE(INTEL_GEN(engine->i915));
		return 0;
	}

	ret = lrc_setup_wa_ctx(engine);
	if (ret) {
		DRM_DEBUG_DRIVER("Failed to setup context WA page: %d\n", ret);
		return ret;
	}

	page = i915_gem_object_get_dirty_page(wa_ctx->vma->obj, 0);
	batch = batch_ptr = kmap_atomic(page);

	/*
	 * Emit the two workaround batch buffers, recording the offset from the
	 * start of the workaround batch buffer object for each and their
	 * respective sizes.
	 */
	for (i = 0; i < ARRAY_SIZE(wa_bb_fn); i++) {
		wa_bb[i]->offset = batch_ptr - batch;
		if (GEM_DEBUG_WARN_ON(!IS_ALIGNED(wa_bb[i]->offset,
						  CACHELINE_BYTES))) {
			ret = -EINVAL;
			break;
		}
		if (wa_bb_fn[i])
			batch_ptr = wa_bb_fn[i](engine, batch_ptr);
		wa_bb[i]->size = batch_ptr - (batch + wa_bb[i]->offset);
	}

	BUG_ON(batch_ptr - batch > CTX_WA_BB_OBJ_SIZE);

	kunmap_atomic(batch);
	if (ret)
		lrc_destroy_wa_ctx(engine);

	return ret;
}

static void enable_execlists(struct intel_engine_cs *engine)
{
	struct drm_i915_private *dev_priv = engine->i915;

	intel_engine_set_hwsp_writemask(engine, ~0u); /* HWSTAM */

	if (INTEL_GEN(dev_priv) >= 11)
		I915_WRITE(RING_MODE_GEN7(engine),
			   _MASKED_BIT_ENABLE(GEN11_GFX_DISABLE_LEGACY_MODE));
	else
		I915_WRITE(RING_MODE_GEN7(engine),
			   _MASKED_BIT_ENABLE(GFX_RUN_LIST_ENABLE));

	I915_WRITE(RING_MI_MODE(engine->mmio_base),
		   _MASKED_BIT_DISABLE(STOP_RING));

	I915_WRITE(RING_HWS_PGA(engine->mmio_base),
		   i915_ggtt_offset(engine->status_page.vma));
	POSTING_READ(RING_HWS_PGA(engine->mmio_base));
}

static bool unexpected_starting_state(struct intel_engine_cs *engine)
{
	struct drm_i915_private *dev_priv = engine->i915;
	bool unexpected = false;

	if (I915_READ(RING_MI_MODE(engine->mmio_base)) & STOP_RING) {
		DRM_DEBUG_DRIVER("STOP_RING still set in RING_MI_MODE\n");
		unexpected = true;
	}

	return unexpected;
}

static int gen8_init_common_ring(struct intel_engine_cs *engine)
{
	intel_engine_apply_workarounds(engine);
	intel_engine_apply_whitelist(engine);

	intel_mocs_init_engine(engine);

	intel_engine_reset_breadcrumbs(engine);

	if (GEM_SHOW_DEBUG() && unexpected_starting_state(engine)) {
		struct drm_printer p = drm_debug_printer(__func__);

		intel_engine_dump(engine, &p, NULL);
	}

	enable_execlists(engine);

	return 0;
}

static void execlists_reset_prepare(struct intel_engine_cs *engine)
{
	struct intel_engine_execlists * const execlists = &engine->execlists;
	unsigned long flags;

	GEM_TRACE("%s: depth<-%d\n", engine->name,
		  atomic_read(&execlists->tasklet.count));

	/*
	 * Prevent request submission to the hardware until we have
	 * completed the reset in i915_gem_reset_finish(). If a request
	 * is completed by one engine, it may then queue a request
	 * to a second via its execlists->tasklet *just* as we are
	 * calling engine->init_hw() and also writing the ELSP.
	 * Turning off the execlists->tasklet until the reset is over
	 * prevents the race.
	 */
	__tasklet_disable_sync_once(&execlists->tasklet);
	GEM_BUG_ON(!reset_in_progress(execlists));

	intel_engine_stop_cs(engine);

	/* And flush any current direct submission. */
	spin_lock_irqsave(&engine->timeline.lock, flags);
	spin_unlock_irqrestore(&engine->timeline.lock, flags);
}

static bool lrc_regs_ok(const struct i915_request *rq)
{
	const struct intel_ring *ring = rq->ring;
	const u32 *regs = rq->hw_context->lrc_reg_state;

	/* Quick spot check for the common signs of context corruption */

	if (regs[CTX_RING_BUFFER_CONTROL + 1] !=
	    (RING_CTL_SIZE(ring->size) | RING_VALID))
		return false;

	if (regs[CTX_RING_BUFFER_START + 1] != i915_ggtt_offset(ring->vma))
		return false;

	return true;
}

static void reset_csb_pointers(struct intel_engine_execlists *execlists)
{
	const unsigned int reset_value = execlists->csb_size - 1;

	/*
	 * After a reset, the HW starts writing into CSB entry [0]. We
	 * therefore have to set our HEAD pointer back one entry so that
	 * the *first* entry we check is entry 0. To complicate this further,
	 * as we don't wait for the first interrupt after reset, we have to
	 * fake the HW write to point back to the last entry so that our
	 * inline comparison of our cached head position against the last HW
	 * write works even before the first interrupt.
	 */
	execlists->csb_head = reset_value;
	WRITE_ONCE(*execlists->csb_write, reset_value);
	wmb(); /* Make sure this is visible to HW (paranoia?) */

	invalidate_csb_entries(&execlists->csb_status[0],
			       &execlists->csb_status[reset_value]);
}

static void __execlists_reset(struct intel_engine_cs *engine, bool stalled)
{
	struct intel_engine_execlists * const execlists = &engine->execlists;
	struct intel_context *ce;
	struct i915_request *rq;
	u32 *regs;

	process_csb(engine); /* drain preemption events */

	/* Following the reset, we need to reload the CSB read/write pointers */
	reset_csb_pointers(&engine->execlists);

	/*
	 * Save the currently executing context, even if we completed
	 * its request, it was still running at the time of the
	 * reset and will have been clobbered.
	 */
	if (!port_isset(execlists->port))
		goto out_clear;

	ce = port_request(execlists->port)->hw_context;

	/*
	 * Catch up with any missed context-switch interrupts.
	 *
	 * Ideally we would just read the remaining CSB entries now that we
	 * know the gpu is idle. However, the CSB registers are sometimes^W
	 * often trashed across a GPU reset! Instead we have to rely on
	 * guessing the missed context-switch events by looking at what
	 * requests were completed.
	 */
	execlists_cancel_port_requests(execlists);

	/* Push back any incomplete requests for replay after the reset. */
	rq = __unwind_incomplete_requests(engine);
	if (!rq)
		goto out_replay;

	if (rq->hw_context != ce) { /* caught just before a CS event */
		rq = NULL;
		goto out_replay;
	}

	/*
	 * If this request hasn't started yet, e.g. it is waiting on a
	 * semaphore, we need to avoid skipping the request or else we
	 * break the signaling chain. However, if the context is corrupt
	 * the request will not restart and we will be stuck with a wedged
	 * device. It is quite often the case that if we issue a reset
	 * while the GPU is loading the context image, that the context
	 * image becomes corrupt.
	 *
	 * Otherwise, if we have not started yet, the request should replay
	 * perfectly and we do not need to flag the result as being erroneous.
	 */
	if (!i915_request_started(rq) && lrc_regs_ok(rq))
		goto out_replay;

	/*
	 * If the request was innocent, we leave the request in the ELSP
	 * and will try to replay it on restarting. The context image may
	 * have been corrupted by the reset, in which case we may have
	 * to service a new GPU hang, but more likely we can continue on
	 * without impact.
	 *
	 * If the request was guilty, we presume the context is corrupt
	 * and have to at least restore the RING register in the context
	 * image back to the expected values to skip over the guilty request.
	 */
	i915_reset_request(rq, stalled);
	if (!stalled && lrc_regs_ok(rq))
		goto out_replay;

	/*
	 * We want a simple context + ring to execute the breadcrumb update.
	 * We cannot rely on the context being intact across the GPU hang,
	 * so clear it and rebuild just what we need for the breadcrumb.
	 * All pending requests for this context will be zapped, and any
	 * future request will be after userspace has had the opportunity
	 * to recreate its own state.
	 */
	regs = ce->lrc_reg_state;
	if (engine->pinned_default_state) {
		memcpy(regs, /* skip restoring the vanilla PPHWSP */
		       engine->pinned_default_state + LRC_STATE_PN * PAGE_SIZE,
		       engine->context_size - PAGE_SIZE);
	}
	execlists_init_reg_state(regs, ce, engine, ce->ring);

	/* Rerun the request; its payload has been neutered (if guilty). */
out_replay:
	ce->ring->head =
		rq ? intel_ring_wrap(ce->ring, rq->head) : ce->ring->tail;
	intel_ring_update_space(ce->ring);
	__execlists_update_reg_state(ce, engine);

out_clear:
	execlists_clear_all_active(execlists);
}

static void execlists_reset(struct intel_engine_cs *engine, bool stalled)
{
	unsigned long flags;

	GEM_TRACE("%s\n", engine->name);

	spin_lock_irqsave(&engine->timeline.lock, flags);

	__execlists_reset(engine, stalled);

	spin_unlock_irqrestore(&engine->timeline.lock, flags);
}

static void nop_submission_tasklet(unsigned long data)
{
	/* The driver is wedged; don't process any more events. */
}

static void execlists_cancel_requests(struct intel_engine_cs *engine)
{
	struct intel_engine_execlists * const execlists = &engine->execlists;
	struct i915_request *rq, *rn;
	struct rb_node *rb;
	unsigned long flags;

	GEM_TRACE("%s\n", engine->name);

	/*
	 * Before we call engine->cancel_requests(), we should have exclusive
	 * access to the submission state. This is arranged for us by the
	 * caller disabling the interrupt generation, the tasklet and other
	 * threads that may then access the same state, giving us a free hand
	 * to reset state. However, we still need to let lockdep be aware that
	 * we know this state may be accessed in hardirq context, so we
	 * disable the irq around this manipulation and we want to keep
	 * the spinlock focused on its duties and not accidentally conflate
	 * coverage to the submission's irq state. (Similarly, although we
	 * shouldn't need to disable irq around the manipulation of the
	 * submission's irq state, we also wish to remind ourselves that
	 * it is irq state.)
	 */
	spin_lock_irqsave(&engine->timeline.lock, flags);

	__execlists_reset(engine, true);

	/* Mark all executing requests as skipped. */
	list_for_each_entry(rq, &engine->timeline.requests, link) {
		if (!i915_request_signaled(rq))
			dma_fence_set_error(&rq->fence, -EIO);

		i915_request_mark_complete(rq);
	}

	/* Flush the queued requests to the timeline list (for retiring). */
	while ((rb = rb_first_cached(&execlists->queue))) {
		struct i915_priolist *p = to_priolist(rb);
		int i;

		priolist_for_each_request_consume(rq, rn, p, i) {
			list_del_init(&rq->sched.link);
			__i915_request_submit(rq);
			dma_fence_set_error(&rq->fence, -EIO);
			i915_request_mark_complete(rq);
		}

		rb_erase_cached(&p->node, &execlists->queue);
		i915_priolist_free(p);
	}

	/* Remaining _unready_ requests will be nop'ed when submitted */

	execlists->queue_priority_hint = INT_MIN;
	execlists->queue = RB_ROOT_CACHED;
	GEM_BUG_ON(port_isset(execlists->port));

	GEM_BUG_ON(__tasklet_is_enabled(&execlists->tasklet));
	execlists->tasklet.func = nop_submission_tasklet;

	spin_unlock_irqrestore(&engine->timeline.lock, flags);
}

static void execlists_reset_finish(struct intel_engine_cs *engine)
{
	struct intel_engine_execlists * const execlists = &engine->execlists;

	/*
	 * After a GPU reset, we may have requests to replay. Do so now while
	 * we still have the forcewake to be sure that the GPU is not allowed
	 * to sleep before we restart and reload a context.
	 */
	GEM_BUG_ON(!reset_in_progress(execlists));
	if (!RB_EMPTY_ROOT(&execlists->queue.rb_root))
		execlists->tasklet.func(execlists->tasklet.data);

	if (__tasklet_enable(&execlists->tasklet))
		/* And kick in case we missed a new request submission. */
		tasklet_hi_schedule(&execlists->tasklet);
	GEM_TRACE("%s: depth->%d\n", engine->name,
		  atomic_read(&execlists->tasklet.count));
}

static int gen8_emit_bb_start(struct i915_request *rq,
			      u64 offset, u32 len,
			      const unsigned int flags)
{
	u32 *cs;

	cs = intel_ring_begin(rq, 4);
	if (IS_ERR(cs))
		return PTR_ERR(cs);

	/*
	 * WaDisableCtxRestoreArbitration:bdw,chv
	 *
	 * We don't need to perform MI_ARB_ENABLE as often as we do (in
	 * particular all the gen that do not need the w/a at all!), if we
	 * took care to make sure that on every switch into this context
	 * (both ordinary and for preemption) that arbitrartion was enabled
	 * we would be fine.  However, for gen8 there is another w/a that
	 * requires us to not preempt inside GPGPU execution, so we keep
	 * arbitration disabled for gen8 batches. Arbitration will be
	 * re-enabled before we close the request
	 * (engine->emit_fini_breadcrumb).
	 */
	*cs++ = MI_ARB_ON_OFF | MI_ARB_DISABLE;

	/* FIXME(BDW+): Address space and security selectors. */
	*cs++ = MI_BATCH_BUFFER_START_GEN8 |
		(flags & I915_DISPATCH_SECURE ? 0 : BIT(8));
	*cs++ = lower_32_bits(offset);
	*cs++ = upper_32_bits(offset);

	intel_ring_advance(rq, cs);

	return 0;
}

static int gen9_emit_bb_start(struct i915_request *rq,
			      u64 offset, u32 len,
			      const unsigned int flags)
{
	u32 *cs;

	cs = intel_ring_begin(rq, 6);
	if (IS_ERR(cs))
		return PTR_ERR(cs);

	*cs++ = MI_ARB_ON_OFF | MI_ARB_ENABLE;

	*cs++ = MI_BATCH_BUFFER_START_GEN8 |
		(flags & I915_DISPATCH_SECURE ? 0 : BIT(8));
	*cs++ = lower_32_bits(offset);
	*cs++ = upper_32_bits(offset);

	*cs++ = MI_ARB_ON_OFF | MI_ARB_DISABLE;
	*cs++ = MI_NOOP;

	intel_ring_advance(rq, cs);

	return 0;
}

static void gen8_logical_ring_enable_irq(struct intel_engine_cs *engine)
{
	ENGINE_WRITE(engine, RING_IMR,
		     ~(engine->irq_enable_mask | engine->irq_keep_mask));
	ENGINE_POSTING_READ(engine, RING_IMR);
}

static void gen8_logical_ring_disable_irq(struct intel_engine_cs *engine)
{
	ENGINE_WRITE(engine, RING_IMR, ~engine->irq_keep_mask);
}

static int gen8_emit_flush(struct i915_request *request, u32 mode)
{
	u32 cmd, *cs;

	cs = intel_ring_begin(request, 4);
	if (IS_ERR(cs))
		return PTR_ERR(cs);

	cmd = MI_FLUSH_DW + 1;

	/* We always require a command barrier so that subsequent
	 * commands, such as breadcrumb interrupts, are strictly ordered
	 * wrt the contents of the write cache being flushed to memory
	 * (and thus being coherent from the CPU).
	 */
	cmd |= MI_FLUSH_DW_STORE_INDEX | MI_FLUSH_DW_OP_STOREDW;

	if (mode & EMIT_INVALIDATE) {
		cmd |= MI_INVALIDATE_TLB;
		if (request->engine->class == VIDEO_DECODE_CLASS)
			cmd |= MI_INVALIDATE_BSD;
	}

	*cs++ = cmd;
	*cs++ = I915_GEM_HWS_SCRATCH_ADDR | MI_FLUSH_DW_USE_GTT;
	*cs++ = 0; /* upper addr */
	*cs++ = 0; /* value */
	intel_ring_advance(request, cs);

	return 0;
}

static int gen8_emit_flush_render(struct i915_request *request,
				  u32 mode)
{
	struct intel_engine_cs *engine = request->engine;
	u32 scratch_addr =
		i915_scratch_offset(engine->i915) + 2 * CACHELINE_BYTES;
	bool vf_flush_wa = false, dc_flush_wa = false;
	u32 *cs, flags = 0;
	int len;

	flags |= PIPE_CONTROL_CS_STALL;

	if (mode & EMIT_FLUSH) {
		flags |= PIPE_CONTROL_RENDER_TARGET_CACHE_FLUSH;
		flags |= PIPE_CONTROL_DEPTH_CACHE_FLUSH;
		flags |= PIPE_CONTROL_DC_FLUSH_ENABLE;
		flags |= PIPE_CONTROL_FLUSH_ENABLE;
	}

	if (mode & EMIT_INVALIDATE) {
		flags |= PIPE_CONTROL_TLB_INVALIDATE;
		flags |= PIPE_CONTROL_INSTRUCTION_CACHE_INVALIDATE;
		flags |= PIPE_CONTROL_TEXTURE_CACHE_INVALIDATE;
		flags |= PIPE_CONTROL_VF_CACHE_INVALIDATE;
		flags |= PIPE_CONTROL_CONST_CACHE_INVALIDATE;
		flags |= PIPE_CONTROL_STATE_CACHE_INVALIDATE;
		flags |= PIPE_CONTROL_QW_WRITE;
		flags |= PIPE_CONTROL_GLOBAL_GTT_IVB;

		/*
		 * On GEN9: before VF_CACHE_INVALIDATE we need to emit a NULL
		 * pipe control.
		 */
		if (IS_GEN(request->i915, 9))
			vf_flush_wa = true;

		/* WaForGAMHang:kbl */
		if (IS_KBL_REVID(request->i915, 0, KBL_REVID_B0))
			dc_flush_wa = true;
	}

	len = 6;

	if (vf_flush_wa)
		len += 6;

	if (dc_flush_wa)
		len += 12;

	cs = intel_ring_begin(request, len);
	if (IS_ERR(cs))
		return PTR_ERR(cs);

	if (vf_flush_wa)
		cs = gen8_emit_pipe_control(cs, 0, 0);

	if (dc_flush_wa)
		cs = gen8_emit_pipe_control(cs, PIPE_CONTROL_DC_FLUSH_ENABLE,
					    0);

	cs = gen8_emit_pipe_control(cs, flags, scratch_addr);

	if (dc_flush_wa)
		cs = gen8_emit_pipe_control(cs, PIPE_CONTROL_CS_STALL, 0);

	intel_ring_advance(request, cs);

	return 0;
}

/*
 * Reserve space for 2 NOOPs at the end of each request to be
 * used as a workaround for not being allowed to do lite
 * restore with HEAD==TAIL (WaIdleLiteRestore).
 */
static u32 *gen8_emit_wa_tail(struct i915_request *request, u32 *cs)
{
	/* Ensure there's always at least one preemption point per-request. */
	*cs++ = MI_ARB_CHECK;
	*cs++ = MI_NOOP;
	request->wa_tail = intel_ring_offset(request, cs);

	return cs;
}

static u32 *gen8_emit_fini_breadcrumb(struct i915_request *request, u32 *cs)
{
	cs = gen8_emit_ggtt_write(cs,
				  request->fence.seqno,
				  request->timeline->hwsp_offset,
				  0);

	cs = gen8_emit_ggtt_write(cs,
				  intel_engine_next_hangcheck_seqno(request->engine),
				  I915_GEM_HWS_HANGCHECK_ADDR,
				  MI_FLUSH_DW_STORE_INDEX);


	*cs++ = MI_USER_INTERRUPT;
	*cs++ = MI_ARB_ON_OFF | MI_ARB_ENABLE;

	request->tail = intel_ring_offset(request, cs);
	assert_ring_tail_valid(request->ring, request->tail);

	return gen8_emit_wa_tail(request, cs);
}

static u32 *gen8_emit_fini_breadcrumb_rcs(struct i915_request *request, u32 *cs)
{
	cs = gen8_emit_ggtt_write_rcs(cs,
				      request->fence.seqno,
				      request->timeline->hwsp_offset,
				      PIPE_CONTROL_RENDER_TARGET_CACHE_FLUSH |
				      PIPE_CONTROL_DEPTH_CACHE_FLUSH |
				      PIPE_CONTROL_DC_FLUSH_ENABLE |
				      PIPE_CONTROL_FLUSH_ENABLE |
				      PIPE_CONTROL_CS_STALL);

	cs = gen8_emit_ggtt_write_rcs(cs,
				      intel_engine_next_hangcheck_seqno(request->engine),
				      I915_GEM_HWS_HANGCHECK_ADDR,
				      PIPE_CONTROL_STORE_DATA_INDEX);

	*cs++ = MI_USER_INTERRUPT;
	*cs++ = MI_ARB_ON_OFF | MI_ARB_ENABLE;

	request->tail = intel_ring_offset(request, cs);
	assert_ring_tail_valid(request->ring, request->tail);

	return gen8_emit_wa_tail(request, cs);
}

static int gen8_init_rcs_context(struct i915_request *rq)
{
	int ret;

	ret = intel_engine_emit_ctx_wa(rq);
	if (ret)
		return ret;

	ret = intel_rcs_context_init_mocs(rq);
	/*
	 * Failing to program the MOCS is non-fatal.The system will not
	 * run at peak performance. So generate an error and carry on.
	 */
	if (ret)
		DRM_ERROR("MOCS failed to program: expect performance issues.\n");

	return i915_gem_render_state_emit(rq);
}

/**
 * intel_logical_ring_cleanup() - deallocate the Engine Command Streamer
 * @engine: Engine Command Streamer.
 */
void intel_logical_ring_cleanup(struct intel_engine_cs *engine)
{
	struct drm_i915_private *dev_priv;

	/*
	 * Tasklet cannot be active at this point due intel_mark_active/idle
	 * so this is just for documentation.
	 */
	if (WARN_ON(test_bit(TASKLET_STATE_SCHED,
			     &engine->execlists.tasklet.state)))
		tasklet_kill(&engine->execlists.tasklet);

	dev_priv = engine->i915;

	if (engine->buffer) {
		WARN_ON((ENGINE_READ(engine, RING_MI_MODE) & MODE_IDLE) == 0);
	}

	if (engine->cleanup)
		engine->cleanup(engine);

	intel_engine_cleanup_common(engine);

	lrc_destroy_wa_ctx(engine);

	engine->i915 = NULL;
	dev_priv->engine[engine->id] = NULL;
	kfree(engine);
}

void intel_execlists_set_default_submission(struct intel_engine_cs *engine)
{
	engine->submit_request = execlists_submit_request;
	engine->cancel_requests = execlists_cancel_requests;
	engine->schedule = i915_schedule;
	engine->execlists.tasklet.func = execlists_submission_tasklet;

	engine->reset.prepare = execlists_reset_prepare;
	engine->reset.reset = execlists_reset;
	engine->reset.finish = execlists_reset_finish;

	engine->park = NULL;
	engine->unpark = NULL;

	engine->flags |= I915_ENGINE_SUPPORTS_STATS;
	if (!intel_vgpu_active(engine->i915))
		engine->flags |= I915_ENGINE_HAS_SEMAPHORES;
	if (engine->preempt_context &&
	    HAS_LOGICAL_RING_PREEMPTION(engine->i915))
		engine->flags |= I915_ENGINE_HAS_PREEMPTION;
}

static void
logical_ring_default_vfuncs(struct intel_engine_cs *engine)
{
	/* Default vfuncs which can be overriden by each engine. */
	engine->init_hw = gen8_init_common_ring;

	engine->reset.prepare = execlists_reset_prepare;
	engine->reset.reset = execlists_reset;
	engine->reset.finish = execlists_reset_finish;

	engine->cops = &execlists_context_ops;
	engine->request_alloc = execlists_request_alloc;

	engine->emit_flush = gen8_emit_flush;
	engine->emit_init_breadcrumb = gen8_emit_init_breadcrumb;
	engine->emit_fini_breadcrumb = gen8_emit_fini_breadcrumb;

	engine->set_default_submission = intel_execlists_set_default_submission;

	if (INTEL_GEN(engine->i915) < 11) {
		engine->irq_enable = gen8_logical_ring_enable_irq;
		engine->irq_disable = gen8_logical_ring_disable_irq;
	} else {
		/*
		 * TODO: On Gen11 interrupt masks need to be clear
		 * to allow C6 entry. Keep interrupts enabled at
		 * and take the hit of generating extra interrupts
		 * until a more refined solution exists.
		 */
	}
	if (IS_GEN(engine->i915, 8))
		engine->emit_bb_start = gen8_emit_bb_start;
	else
		engine->emit_bb_start = gen9_emit_bb_start;
}

static inline void
logical_ring_default_irqs(struct intel_engine_cs *engine)
{
	unsigned int shift = 0;

	if (INTEL_GEN(engine->i915) < 11) {
		const u8 irq_shifts[] = {
			[RCS0]  = GEN8_RCS_IRQ_SHIFT,
			[BCS0]  = GEN8_BCS_IRQ_SHIFT,
			[VCS0]  = GEN8_VCS0_IRQ_SHIFT,
			[VCS1]  = GEN8_VCS1_IRQ_SHIFT,
			[VECS0] = GEN8_VECS_IRQ_SHIFT,
		};

		shift = irq_shifts[engine->id];
	}

	engine->irq_enable_mask = GT_RENDER_USER_INTERRUPT << shift;
	engine->irq_keep_mask = GT_CONTEXT_SWITCH_INTERRUPT << shift;
}

static int
logical_ring_setup(struct intel_engine_cs *engine)
{
	int err;

	err = intel_engine_setup_common(engine);
	if (err)
		return err;

	/* Intentionally left blank. */
	engine->buffer = NULL;

	tasklet_init(&engine->execlists.tasklet,
		     execlists_submission_tasklet, (unsigned long)engine);

	logical_ring_default_vfuncs(engine);
	logical_ring_default_irqs(engine);

	return 0;
}

static int logical_ring_init(struct intel_engine_cs *engine)
{
	struct drm_i915_private *i915 = engine->i915;
	struct intel_engine_execlists * const execlists = &engine->execlists;
	u32 base = engine->mmio_base;
	int ret;

	ret = intel_engine_init_common(engine);
	if (ret)
		return ret;

	intel_engine_init_workarounds(engine);

	if (HAS_LOGICAL_RING_ELSQ(i915)) {
		execlists->submit_reg = i915->uncore.regs +
			i915_mmio_reg_offset(RING_EXECLIST_SQ_CONTENTS(base));
		execlists->ctrl_reg = i915->uncore.regs +
			i915_mmio_reg_offset(RING_EXECLIST_CONTROL(base));
	} else {
		execlists->submit_reg = i915->uncore.regs +
			i915_mmio_reg_offset(RING_ELSP(base));
	}

	execlists->preempt_complete_status = ~0u;
	if (engine->preempt_context)
		execlists->preempt_complete_status =
			upper_32_bits(engine->preempt_context->lrc_desc);

	execlists->csb_status =
		&engine->status_page.addr[I915_HWS_CSB_BUF0_INDEX];

	execlists->csb_write =
		&engine->status_page.addr[intel_hws_csb_write_index(i915)];

	if (INTEL_GEN(engine->i915) < 11)
		execlists->csb_size = GEN8_CSB_ENTRIES;
	else
		execlists->csb_size = GEN11_CSB_ENTRIES;

	reset_csb_pointers(execlists);

	return 0;
}

int logical_render_ring_init(struct intel_engine_cs *engine)
{
	int ret;

	ret = logical_ring_setup(engine);
	if (ret)
		return ret;

	/* Override some for render ring. */
	engine->init_context = gen8_init_rcs_context;
	engine->emit_flush = gen8_emit_flush_render;
	engine->emit_fini_breadcrumb = gen8_emit_fini_breadcrumb_rcs;

	ret = logical_ring_init(engine);
	if (ret)
		return ret;

	ret = intel_init_workaround_bb(engine);
	if (ret) {
		/*
		 * We continue even if we fail to initialize WA batch
		 * because we only expect rare glitches but nothing
		 * critical to prevent us from using GPU
		 */
		DRM_ERROR("WA batch buffer initialization failed: %d\n",
			  ret);
	}

	intel_engine_init_whitelist(engine);

	return 0;
}

int logical_xcs_ring_init(struct intel_engine_cs *engine)
{
	int err;

	err = logical_ring_setup(engine);
	if (err)
		return err;

	return logical_ring_init(engine);
}

u32 gen8_make_rpcs(struct drm_i915_private *i915, struct intel_sseu *req_sseu)
{
	const struct sseu_dev_info *sseu = &RUNTIME_INFO(i915)->sseu;
	bool subslice_pg = sseu->has_subslice_pg;
	struct intel_sseu ctx_sseu;
	u8 slices, subslices;
	u32 rpcs = 0;

	/*
	 * No explicit RPCS request is needed to ensure full
	 * slice/subslice/EU enablement prior to Gen9.
	*/
	if (INTEL_GEN(i915) < 9)
		return 0;

	/*
	 * If i915/perf is active, we want a stable powergating configuration
	 * on the system.
	 *
	 * We could choose full enablement, but on ICL we know there are use
	 * cases which disable slices for functional, apart for performance
	 * reasons. So in this case we select a known stable subset.
	 */
	if (!i915->perf.oa.exclusive_stream) {
		ctx_sseu = *req_sseu;
	} else {
		ctx_sseu = intel_device_default_sseu(i915);

		if (IS_GEN(i915, 11)) {
			/*
			 * We only need subslice count so it doesn't matter
			 * which ones we select - just turn off low bits in the
			 * amount of half of all available subslices per slice.
			 */
			ctx_sseu.subslice_mask =
				~(~0 << (hweight8(ctx_sseu.subslice_mask) / 2));
			ctx_sseu.slice_mask = 0x1;
		}
	}

	slices = hweight8(ctx_sseu.slice_mask);
	subslices = hweight8(ctx_sseu.subslice_mask);

	/*
	 * Since the SScount bitfield in GEN8_R_PWR_CLK_STATE is only three bits
	 * wide and Icelake has up to eight subslices, specfial programming is
	 * needed in order to correctly enable all subslices.
	 *
	 * According to documentation software must consider the configuration
	 * as 2x4x8 and hardware will translate this to 1x8x8.
	 *
	 * Furthemore, even though SScount is three bits, maximum documented
	 * value for it is four. From this some rules/restrictions follow:
	 *
	 * 1.
	 * If enabled subslice count is greater than four, two whole slices must
	 * be enabled instead.
	 *
	 * 2.
	 * When more than one slice is enabled, hardware ignores the subslice
	 * count altogether.
	 *
	 * From these restrictions it follows that it is not possible to enable
	 * a count of subslices between the SScount maximum of four restriction,
	 * and the maximum available number on a particular SKU. Either all
	 * subslices are enabled, or a count between one and four on the first
	 * slice.
	 */
	if (IS_GEN(i915, 11) &&
	    slices == 1 &&
	    subslices > min_t(u8, 4, hweight8(sseu->subslice_mask[0]) / 2)) {
		GEM_BUG_ON(subslices & 1);

		subslice_pg = false;
		slices *= 2;
	}

	/*
	 * Starting in Gen9, render power gating can leave
	 * slice/subslice/EU in a partially enabled state. We
	 * must make an explicit request through RPCS for full
	 * enablement.
	*/
	if (sseu->has_slice_pg) {
		u32 mask, val = slices;

		if (INTEL_GEN(i915) >= 11) {
			mask = GEN11_RPCS_S_CNT_MASK;
			val <<= GEN11_RPCS_S_CNT_SHIFT;
		} else {
			mask = GEN8_RPCS_S_CNT_MASK;
			val <<= GEN8_RPCS_S_CNT_SHIFT;
		}

		GEM_BUG_ON(val & ~mask);
		val &= mask;

		rpcs |= GEN8_RPCS_ENABLE | GEN8_RPCS_S_CNT_ENABLE | val;
	}

	if (subslice_pg) {
		u32 val = subslices;

		val <<= GEN8_RPCS_SS_CNT_SHIFT;

		GEM_BUG_ON(val & ~GEN8_RPCS_SS_CNT_MASK);
		val &= GEN8_RPCS_SS_CNT_MASK;

		rpcs |= GEN8_RPCS_ENABLE | GEN8_RPCS_SS_CNT_ENABLE | val;
	}

	if (sseu->has_eu_pg) {
		u32 val;

		val = ctx_sseu.min_eus_per_subslice << GEN8_RPCS_EU_MIN_SHIFT;
		GEM_BUG_ON(val & ~GEN8_RPCS_EU_MIN_MASK);
		val &= GEN8_RPCS_EU_MIN_MASK;

		rpcs |= val;

		val = ctx_sseu.max_eus_per_subslice << GEN8_RPCS_EU_MAX_SHIFT;
		GEM_BUG_ON(val & ~GEN8_RPCS_EU_MAX_MASK);
		val &= GEN8_RPCS_EU_MAX_MASK;

		rpcs |= val;

		rpcs |= GEN8_RPCS_ENABLE;
	}

	return rpcs;
}

static u32 intel_lr_indirect_ctx_offset(struct intel_engine_cs *engine)
{
	u32 indirect_ctx_offset;

	switch (INTEL_GEN(engine->i915)) {
	default:
		MISSING_CASE(INTEL_GEN(engine->i915));
		/* fall through */
	case 11:
		indirect_ctx_offset =
			GEN11_CTX_RCS_INDIRECT_CTX_OFFSET_DEFAULT;
		break;
	case 10:
		indirect_ctx_offset =
			GEN10_CTX_RCS_INDIRECT_CTX_OFFSET_DEFAULT;
		break;
	case 9:
		indirect_ctx_offset =
			GEN9_CTX_RCS_INDIRECT_CTX_OFFSET_DEFAULT;
		break;
	case 8:
		indirect_ctx_offset =
			GEN8_CTX_RCS_INDIRECT_CTX_OFFSET_DEFAULT;
		break;
	}

	return indirect_ctx_offset;
}

static void execlists_init_reg_state(u32 *regs,
				     struct intel_context *ce,
				     struct intel_engine_cs *engine,
				     struct intel_ring *ring)
{
	struct i915_hw_ppgtt *ppgtt = ce->gem_context->ppgtt;
	bool rcs = engine->class == RENDER_CLASS;
	u32 base = engine->mmio_base;

	/* A context is actually a big batch buffer with several
	 * MI_LOAD_REGISTER_IMM commands followed by (reg, value) pairs. The
	 * values we are setting here are only for the first context restore:
	 * on a subsequent save, the GPU will recreate this batchbuffer with new
	 * values (including all the missing MI_LOAD_REGISTER_IMM commands that
	 * we are not initializing here).
	 */
	regs[CTX_LRI_HEADER_0] = MI_LOAD_REGISTER_IMM(rcs ? 14 : 11) |
				 MI_LRI_FORCE_POSTED;

	CTX_REG(regs, CTX_CONTEXT_CONTROL, RING_CONTEXT_CONTROL(base),
		_MASKED_BIT_DISABLE(CTX_CTRL_ENGINE_CTX_RESTORE_INHIBIT) |
		_MASKED_BIT_ENABLE(CTX_CTRL_INHIBIT_SYN_CTX_SWITCH));
	if (INTEL_GEN(engine->i915) < 11) {
		regs[CTX_CONTEXT_CONTROL + 1] |=
			_MASKED_BIT_DISABLE(CTX_CTRL_ENGINE_CTX_SAVE_INHIBIT |
					    CTX_CTRL_RS_CTX_ENABLE);
	}
	CTX_REG(regs, CTX_RING_HEAD, RING_HEAD(base), 0);
	CTX_REG(regs, CTX_RING_TAIL, RING_TAIL(base), 0);
	CTX_REG(regs, CTX_RING_BUFFER_START, RING_START(base), 0);
	CTX_REG(regs, CTX_RING_BUFFER_CONTROL, RING_CTL(base),
		RING_CTL_SIZE(ring->size) | RING_VALID);
	CTX_REG(regs, CTX_BB_HEAD_U, RING_BBADDR_UDW(base), 0);
	CTX_REG(regs, CTX_BB_HEAD_L, RING_BBADDR(base), 0);
	CTX_REG(regs, CTX_BB_STATE, RING_BBSTATE(base), RING_BB_PPGTT);
	CTX_REG(regs, CTX_SECOND_BB_HEAD_U, RING_SBBADDR_UDW(base), 0);
	CTX_REG(regs, CTX_SECOND_BB_HEAD_L, RING_SBBADDR(base), 0);
	CTX_REG(regs, CTX_SECOND_BB_STATE, RING_SBBSTATE(base), 0);
	if (rcs) {
		struct i915_ctx_workarounds *wa_ctx = &engine->wa_ctx;

		CTX_REG(regs, CTX_RCS_INDIRECT_CTX, RING_INDIRECT_CTX(base), 0);
		CTX_REG(regs, CTX_RCS_INDIRECT_CTX_OFFSET,
			RING_INDIRECT_CTX_OFFSET(base), 0);
		if (wa_ctx->indirect_ctx.size) {
			u32 ggtt_offset = i915_ggtt_offset(wa_ctx->vma);

			regs[CTX_RCS_INDIRECT_CTX + 1] =
				(ggtt_offset + wa_ctx->indirect_ctx.offset) |
				(wa_ctx->indirect_ctx.size / CACHELINE_BYTES);

			regs[CTX_RCS_INDIRECT_CTX_OFFSET + 1] =
				intel_lr_indirect_ctx_offset(engine) << 6;
		}

		CTX_REG(regs, CTX_BB_PER_CTX_PTR, RING_BB_PER_CTX_PTR(base), 0);
		if (wa_ctx->per_ctx.size) {
			u32 ggtt_offset = i915_ggtt_offset(wa_ctx->vma);

			regs[CTX_BB_PER_CTX_PTR + 1] =
				(ggtt_offset + wa_ctx->per_ctx.offset) | 0x01;
		}
	}

	regs[CTX_LRI_HEADER_1] = MI_LOAD_REGISTER_IMM(9) | MI_LRI_FORCE_POSTED;

	CTX_REG(regs, CTX_CTX_TIMESTAMP, RING_CTX_TIMESTAMP(base), 0);
	/* PDP values well be assigned later if needed */
	CTX_REG(regs, CTX_PDP3_UDW, GEN8_RING_PDP_UDW(base, 3), 0);
	CTX_REG(regs, CTX_PDP3_LDW, GEN8_RING_PDP_LDW(base, 3), 0);
	CTX_REG(regs, CTX_PDP2_UDW, GEN8_RING_PDP_UDW(base, 2), 0);
	CTX_REG(regs, CTX_PDP2_LDW, GEN8_RING_PDP_LDW(base, 2), 0);
	CTX_REG(regs, CTX_PDP1_UDW, GEN8_RING_PDP_UDW(base, 1), 0);
	CTX_REG(regs, CTX_PDP1_LDW, GEN8_RING_PDP_LDW(base, 1), 0);
	CTX_REG(regs, CTX_PDP0_UDW, GEN8_RING_PDP_UDW(base, 0), 0);
	CTX_REG(regs, CTX_PDP0_LDW, GEN8_RING_PDP_LDW(base, 0), 0);

	if (i915_vm_is_4lvl(&ppgtt->vm)) {
		/* 64b PPGTT (48bit canonical)
		 * PDP0_DESCRIPTOR contains the base address to PML4 and
		 * other PDP Descriptors are ignored.
		 */
		ASSIGN_CTX_PML4(ppgtt, regs);
	} else {
		ASSIGN_CTX_PDP(ppgtt, regs, 3);
		ASSIGN_CTX_PDP(ppgtt, regs, 2);
		ASSIGN_CTX_PDP(ppgtt, regs, 1);
		ASSIGN_CTX_PDP(ppgtt, regs, 0);
	}

	if (rcs) {
		regs[CTX_LRI_HEADER_2] = MI_LOAD_REGISTER_IMM(1);
		CTX_REG(regs, CTX_R_PWR_CLK_STATE, GEN8_R_PWR_CLK_STATE, 0);

		i915_oa_init_reg_state(engine, ce, regs);
	}

	regs[CTX_END] = MI_BATCH_BUFFER_END;
	if (INTEL_GEN(engine->i915) >= 10)
		regs[CTX_END] |= BIT(0);
}

static int
populate_lr_context(struct intel_context *ce,
		    struct drm_i915_gem_object *ctx_obj,
		    struct intel_engine_cs *engine,
		    struct intel_ring *ring)
{
	void *vaddr;
	u32 *regs;
	int ret;

	vaddr = i915_gem_object_pin_map(ctx_obj, I915_MAP_WB);
	if (IS_ERR(vaddr)) {
		ret = PTR_ERR(vaddr);
		DRM_DEBUG_DRIVER("Could not map object pages! (%d)\n", ret);
		return ret;
	}

	if (engine->default_state) {
		/*
		 * We only want to copy over the template context state;
		 * skipping over the headers reserved for GuC communication,
		 * leaving those as zero.
		 */
		const unsigned long start = LRC_HEADER_PAGES * PAGE_SIZE;
		void *defaults;

		defaults = i915_gem_object_pin_map(engine->default_state,
						   I915_MAP_WB);
		if (IS_ERR(defaults)) {
			ret = PTR_ERR(defaults);
			goto err_unpin_ctx;
		}

		memcpy(vaddr + start, defaults + start, engine->context_size);
		i915_gem_object_unpin_map(engine->default_state);
	}

	/* The second page of the context object contains some fields which must
	 * be set up prior to the first execution. */
	regs = vaddr + LRC_STATE_PN * PAGE_SIZE;
	execlists_init_reg_state(regs, ce, engine, ring);
	if (!engine->default_state)
		regs[CTX_CONTEXT_CONTROL + 1] |=
			_MASKED_BIT_ENABLE(CTX_CTRL_ENGINE_CTX_RESTORE_INHIBIT);
	if (ce->gem_context == engine->i915->preempt_context &&
	    INTEL_GEN(engine->i915) < 11)
		regs[CTX_CONTEXT_CONTROL + 1] |=
			_MASKED_BIT_ENABLE(CTX_CTRL_ENGINE_CTX_RESTORE_INHIBIT |
					   CTX_CTRL_ENGINE_CTX_SAVE_INHIBIT);

	ret = 0;
err_unpin_ctx:
	__i915_gem_object_flush_map(ctx_obj,
				    LRC_HEADER_PAGES * PAGE_SIZE,
				    engine->context_size);
	i915_gem_object_unpin_map(ctx_obj);
	return ret;
}

static struct i915_timeline *get_timeline(struct i915_gem_context *ctx)
{
	if (ctx->timeline)
		return i915_timeline_get(ctx->timeline);
	else
		return i915_timeline_create(ctx->i915, NULL);
}

static int execlists_context_deferred_alloc(struct intel_context *ce,
					    struct intel_engine_cs *engine)
{
	struct drm_i915_gem_object *ctx_obj;
	struct i915_vma *vma;
	u32 context_size;
	struct intel_ring *ring;
	struct i915_timeline *timeline;
	int ret;

	if (ce->state)
		return 0;

	context_size = round_up(engine->context_size, I915_GTT_PAGE_SIZE);

	/*
	 * Before the actual start of the context image, we insert a few pages
	 * for our own use and for sharing with the GuC.
	 */
	context_size += LRC_HEADER_PAGES * PAGE_SIZE;

	ctx_obj = i915_gem_object_create(engine->i915, context_size);
	if (IS_ERR(ctx_obj))
		return PTR_ERR(ctx_obj);

	vma = i915_vma_instance(ctx_obj, &engine->i915->ggtt.vm, NULL);
	if (IS_ERR(vma)) {
		ret = PTR_ERR(vma);
		goto error_deref_obj;
	}

	timeline = get_timeline(ce->gem_context);
	if (IS_ERR(timeline)) {
		ret = PTR_ERR(timeline);
		goto error_deref_obj;
	}

	ring = intel_engine_create_ring(engine,
					timeline,
					ce->gem_context->ring_size);
	i915_timeline_put(timeline);
	if (IS_ERR(ring)) {
		ret = PTR_ERR(ring);
		goto error_deref_obj;
	}

	ret = populate_lr_context(ce, ctx_obj, engine, ring);
	if (ret) {
		DRM_DEBUG_DRIVER("Failed to populate LRC: %d\n", ret);
		goto error_ring_free;
	}

	ce->ring = ring;
	ce->state = vma;

	return 0;

error_ring_free:
	intel_ring_put(ring);
error_deref_obj:
	i915_gem_object_put(ctx_obj);
	return ret;
}

void intel_execlists_show_requests(struct intel_engine_cs *engine,
				   struct drm_printer *m,
				   void (*show_request)(struct drm_printer *m,
							struct i915_request *rq,
							const char *prefix),
				   unsigned int max)
{
	const struct intel_engine_execlists *execlists = &engine->execlists;
	struct i915_request *rq, *last;
	unsigned long flags;
	unsigned int count;
	struct rb_node *rb;

	spin_lock_irqsave(&engine->timeline.lock, flags);

	last = NULL;
	count = 0;
	list_for_each_entry(rq, &engine->timeline.requests, link) {
		if (count++ < max - 1)
			show_request(m, rq, "\t\tE ");
		else
			last = rq;
	}
	if (last) {
		if (count > max) {
			drm_printf(m,
				   "\t\t...skipping %d executing requests...\n",
				   count - max);
		}
		show_request(m, last, "\t\tE ");
	}

	last = NULL;
	count = 0;
	if (execlists->queue_priority_hint != INT_MIN)
		drm_printf(m, "\t\tQueue priority hint: %d\n",
			   execlists->queue_priority_hint);
	for (rb = rb_first_cached(&execlists->queue); rb; rb = rb_next(rb)) {
		struct i915_priolist *p = rb_entry(rb, typeof(*p), node);
		int i;

		priolist_for_each_request(rq, p, i) {
			if (count++ < max - 1)
				show_request(m, rq, "\t\tQ ");
			else
				last = rq;
		}
	}
	if (last) {
		if (count > max) {
			drm_printf(m,
				   "\t\t...skipping %d queued requests...\n",
				   count - max);
		}
		show_request(m, last, "\t\tQ ");
	}

	spin_unlock_irqrestore(&engine->timeline.lock, flags);
}

void intel_lr_context_reset(struct intel_engine_cs *engine,
			    struct intel_context *ce,
			    u32 head,
			    bool scrub)
{
	/*
	 * We want a simple context + ring to execute the breadcrumb update.
	 * We cannot rely on the context being intact across the GPU hang,
	 * so clear it and rebuild just what we need for the breadcrumb.
	 * All pending requests for this context will be zapped, and any
	 * future request will be after userspace has had the opportunity
	 * to recreate its own state.
	 */
	if (scrub) {
		u32 *regs = ce->lrc_reg_state;

		if (engine->pinned_default_state) {
			memcpy(regs, /* skip restoring the vanilla PPHWSP */
			       engine->pinned_default_state + LRC_STATE_PN * PAGE_SIZE,
			       engine->context_size - PAGE_SIZE);
		}
		execlists_init_reg_state(regs, ce, engine, ce->ring);
	}

	/* Rerun the request; its payload has been neutered (if guilty). */
	ce->ring->head = head;
	intel_ring_update_space(ce->ring);

	__execlists_update_reg_state(ce, engine);
}

#if IS_ENABLED(CONFIG_DRM_I915_SELFTEST)
#include "selftests/intel_lrc.c"
#endif<|MERGE_RESOLUTION|>--- conflicted
+++ resolved
@@ -164,11 +164,7 @@
 #define WA_TAIL_DWORDS 2
 #define WA_TAIL_BYTES (sizeof(u32) * WA_TAIL_DWORDS)
 
-<<<<<<< HEAD
-#define ACTIVE_PRIORITY (I915_PRIORITY_NEWCLIENT | I915_PRIORITY_NOSEMAPHORE)
-=======
 #define ACTIVE_PRIORITY (I915_PRIORITY_NOSEMAPHORE)
->>>>>>> 4b972a01
 
 static int execlists_context_deferred_alloc(struct intel_context *ce,
 					    struct intel_engine_cs *engine);
