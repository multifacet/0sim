--- conflicted
+++ resolved
@@ -370,11 +370,7 @@
 			blk->bk_sink ? "from" : "to",
 			libcfs_id2str(rpc->srpc_peer), rpc->srpc_status);
 	else
-<<<<<<< HEAD
-		CDEBUG (D_NET, "Transferred %d pages bulk data %s %s\n",
-=======
 		CDEBUG(D_NET, "Transferred %d pages bulk data %s %s\n",
->>>>>>> d8ec26d7
 			blk->bk_niov, blk->bk_sink ? "from" : "to",
 			libcfs_id2str(rpc->srpc_peer));
 
