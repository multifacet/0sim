# SPDX-License-Identifier: GPL-2.0
# trace-cmd version
EP_VERSION = 1
EP_PATCHLEVEL = 1
EP_EXTRAVERSION = 0

# file format version
FILE_VERSION = 6

MAKEFLAGS += --no-print-directory


# Makefiles suck: This macro sets a default value of $(2) for the
# variable named by $(1), unless the variable has been set by
# environment or command line. This is necessary for CC and AR
# because make sets default values, so the simpler ?= approach
# won't work as expected.
define allow-override
  $(if $(or $(findstring environment,$(origin $(1))),\
            $(findstring command line,$(origin $(1)))),,\
    $(eval $(1) = $(2)))
endef

# Allow setting CC and AR, or setting CROSS_COMPILE as a prefix.
$(call allow-override,CC,$(CROSS_COMPILE)gcc)
$(call allow-override,AR,$(CROSS_COMPILE)ar)
$(call allow-override,NM,$(CROSS_COMPILE)nm)
$(call allow-override,PKG_CONFIG,pkg-config)

EXT = -std=gnu99
INSTALL = install

# Use DESTDIR for installing into a different root directory.
# This is useful for building a package. The program will be
# installed in this directory as if it was the root directory.
# Then the build tool can move it later.
DESTDIR ?=
DESTDIR_SQ = '$(subst ','\'',$(DESTDIR))'

LP64 := $(shell echo __LP64__ | ${CC} ${CFLAGS} -E -x c - | tail -n 1)
ifeq ($(LP64), 1)
  libdir_relative = lib64
else
  libdir_relative = lib
endif

prefix ?= /usr/local
libdir = $(prefix)/$(libdir_relative)
man_dir = $(prefix)/share/man
man_dir_SQ = '$(subst ','\'',$(man_dir))'
pkgconfig_dir ?= $(word 1,$(shell $(PKG_CONFIG) 		\
			--variable pc_path pkg-config | tr ":" " "))
<<<<<<< HEAD
=======
includedir_relative = traceevent
includedir = $(prefix)/include/$(includedir_relative)
includedir_SQ = '$(subst ','\'',$(includedir))'
>>>>>>> 0ecfebd2

export man_dir man_dir_SQ INSTALL
export DESTDIR DESTDIR_SQ
export EVENT_PARSE_VERSION

set_plugin_dir := 1

# Set plugin_dir to preffered global plugin location
# If we install under $HOME directory we go under
# $(HOME)/.traceevent/plugins
#
# We dont set PLUGIN_DIR in case we install under $HOME
# directory, because by default the code looks under:
# $(HOME)/.traceevent/plugins by default.
#
ifeq ($(plugin_dir),)
ifeq ($(prefix),$(HOME))
override plugin_dir = $(HOME)/.traceevent/plugins
set_plugin_dir := 0
else
override plugin_dir = $(libdir)/traceevent/plugins
endif
endif

ifeq ($(set_plugin_dir),1)
PLUGIN_DIR = -DPLUGIN_DIR="$(plugin_dir)"
PLUGIN_DIR_SQ = '$(subst ','\'',$(PLUGIN_DIR))'
endif

include ../../scripts/Makefile.include

# copy a bit from Linux kbuild

ifeq ("$(origin V)", "command line")
  VERBOSE = $(V)
endif
ifndef VERBOSE
  VERBOSE = 0
endif

ifeq ($(srctree),)
srctree := $(patsubst %/,%,$(dir $(CURDIR)))
srctree := $(patsubst %/,%,$(dir $(srctree)))
srctree := $(patsubst %/,%,$(dir $(srctree)))
#$(info Determined 'srctree' to be $(srctree))
endif

export prefix libdir src obj

# Shell quotes
libdir_SQ = $(subst ','\'',$(libdir))
libdir_relative_SQ = $(subst ','\'',$(libdir_relative))
plugin_dir_SQ = $(subst ','\'',$(plugin_dir))

CONFIG_INCLUDES = 
CONFIG_LIBS	=
CONFIG_FLAGS	=

VERSION		= $(EP_VERSION)
PATCHLEVEL	= $(EP_PATCHLEVEL)
EXTRAVERSION	= $(EP_EXTRAVERSION)

OBJ		= $@
N		=

EVENT_PARSE_VERSION = $(EP_VERSION).$(EP_PATCHLEVEL).$(EP_EXTRAVERSION)

LIB_TARGET  = libtraceevent.a libtraceevent.so.$(EVENT_PARSE_VERSION)
LIB_INSTALL = libtraceevent.a libtraceevent.so*

INCLUDES = -I. -I $(srctree)/tools/include $(CONFIG_INCLUDES)

# Set compile option CFLAGS
ifdef EXTRA_CFLAGS
  CFLAGS := $(EXTRA_CFLAGS)
else
  CFLAGS := -g -Wall
endif

# Append required CFLAGS
override CFLAGS += -fPIC
override CFLAGS += $(CONFIG_FLAGS) $(INCLUDES) $(PLUGIN_DIR_SQ)
override CFLAGS += $(udis86-flags) -D_GNU_SOURCE

ifeq ($(VERBOSE),1)
  Q =
else
  Q = @
endif

# Disable command line variables (CFLAGS) override from top
# level Makefile (perf), otherwise build Makefile will get
# the same command line setup.
MAKEOVERRIDES=

export srctree OUTPUT CC LD CFLAGS V
build := -f $(srctree)/tools/build/Makefile.build dir=. obj

PLUGINS  = plugin_jbd2.so
PLUGINS += plugin_hrtimer.so
PLUGINS += plugin_kmem.so
PLUGINS += plugin_kvm.so
PLUGINS += plugin_mac80211.so
PLUGINS += plugin_sched_switch.so
PLUGINS += plugin_function.so
PLUGINS += plugin_xen.so
PLUGINS += plugin_scsi.so
PLUGINS += plugin_cfg80211.so

PLUGINS    := $(addprefix $(OUTPUT),$(PLUGINS))
PLUGINS_IN := $(PLUGINS:.so=-in.o)

TE_IN      := $(OUTPUT)libtraceevent-in.o
LIB_TARGET := $(addprefix $(OUTPUT),$(LIB_TARGET))
DYNAMIC_LIST_FILE := $(OUTPUT)libtraceevent-dynamic-list

CMD_TARGETS = $(LIB_TARGET) $(PLUGINS) $(DYNAMIC_LIST_FILE)

TARGETS = $(CMD_TARGETS)

all: all_cmd

all_cmd: $(CMD_TARGETS)

$(TE_IN): force
	$(Q)$(MAKE) $(build)=libtraceevent

$(OUTPUT)libtraceevent.so.$(EVENT_PARSE_VERSION): $(TE_IN)
	$(QUIET_LINK)$(CC) --shared $(LDFLAGS) $^ -Wl,-soname,libtraceevent.so.$(EP_VERSION) -o $@
	@ln -sf $(@F) $(OUTPUT)libtraceevent.so
	@ln -sf $(@F) $(OUTPUT)libtraceevent.so.$(EP_VERSION)

$(OUTPUT)libtraceevent.a: $(TE_IN)
	$(QUIET_LINK)$(RM) $@; $(AR) rcs $@ $^

$(OUTPUT)libtraceevent-dynamic-list: $(PLUGINS)
	$(QUIET_GEN)$(call do_generate_dynamic_list_file, $(PLUGINS), $@)

plugins: $(PLUGINS)

__plugin_obj = $(notdir $@)
  plugin_obj = $(__plugin_obj:-in.o=)

$(PLUGINS_IN): force
	$(Q)$(MAKE) $(build)=$(plugin_obj)

$(OUTPUT)%.so: $(OUTPUT)%-in.o
	$(QUIET_LINK)$(CC) $(CFLAGS) -shared $(LDFLAGS) -nostartfiles -o $@ $^

define make_version.h
  (echo '/* This file is automatically generated. Do not modify. */';		\
   echo \#define VERSION_CODE $(shell						\
   expr $(VERSION) \* 256 + $(PATCHLEVEL));					\
   echo '#define EXTRAVERSION ' $(EXTRAVERSION);				\
   echo '#define VERSION_STRING "'$(VERSION).$(PATCHLEVEL).$(EXTRAVERSION)'"';	\
   echo '#define FILE_VERSION '$(FILE_VERSION);					\
  ) > $1
endef

define update_version.h
  ($(call make_version.h, $@.tmp);		\
    if [ -r $@ ] && cmp -s $@ $@.tmp; then	\
      rm -f $@.tmp;				\
    else					\
      echo '  UPDATE                 $@';	\
      mv -f $@.tmp $@;				\
    fi);
endef

ep_version.h: force
	$(Q)$(N)$(call update_version.h)

VERSION_FILES = ep_version.h

define update_dir
  (echo $1 > $@.tmp;				\
   if [ -r $@ ] && cmp -s $@ $@.tmp; then	\
     rm -f $@.tmp;				\
   else						\
     echo '  UPDATE                 $@';	\
     mv -f $@.tmp $@;				\
   fi);
endef

tags:	force
	$(RM) tags
	find . -name '*.[ch]' | xargs ctags --extra=+f --c-kinds=+px \
	--regex-c++='/_PE\(([^,)]*).*/TEP_ERRNO__\1/'

TAGS:	force
	$(RM) TAGS
	find . -name '*.[ch]' | xargs etags \
	--regex='/_PE(\([^,)]*\).*/TEP_ERRNO__\1/'

define do_install_mkdir
	if [ ! -d '$(DESTDIR_SQ)$1' ]; then		\
		$(INSTALL) -d -m 755 '$(DESTDIR_SQ)$1';	\
	fi
endef

define do_install
	$(call do_install_mkdir,$2);			\
	$(INSTALL) $(if $3,-m $3,) $1 '$(DESTDIR_SQ)$2'
endef

define do_install_plugins
	for plugin in $1; do				\
	  $(call do_install,$$plugin,$(plugin_dir_SQ));	\
	done
endef

define do_generate_dynamic_list_file
	symbol_type=`$(NM) -u -D $1 | awk 'NF>1 {print $$1}' | \
	xargs echo "U W w" | tr ' ' '\n' | sort -u | xargs echo`;\
	if [ "$$symbol_type" = "U W w" ];then				\
		(echo '{';						\
		$(NM) -u -D $1 | awk 'NF>1 {print "\t"$$2";"}' | sort -u;\
		echo '};';						\
		) > $2;							\
	else								\
		(echo Either missing one of [$1] or bad version of $(NM)) 1>&2;\
	fi
endef

PKG_CONFIG_FILE = libtraceevent.pc
define do_install_pkgconfig_file
	if [ -n "${pkgconfig_dir}" ]; then 					\
		cp -f ${PKG_CONFIG_FILE}.template ${PKG_CONFIG_FILE}; 		\
		sed -i "s|INSTALL_PREFIX|${1}|g" ${PKG_CONFIG_FILE}; 		\
		sed -i "s|LIB_VERSION|${EVENT_PARSE_VERSION}|g" ${PKG_CONFIG_FILE}; \
<<<<<<< HEAD
=======
		sed -i "s|LIB_DIR|${libdir}|g" ${PKG_CONFIG_FILE}; \
		sed -i "s|HEADER_DIR|$(includedir)|g" ${PKG_CONFIG_FILE}; \
>>>>>>> 0ecfebd2
		$(call do_install,$(PKG_CONFIG_FILE),$(pkgconfig_dir),644); 	\
	else 									\
		(echo Failed to locate pkg-config directory) 1>&2;		\
	fi
endef

install_lib: all_cmd install_plugins install_headers install_pkgconfig
	$(call QUIET_INSTALL, $(LIB_TARGET)) \
		$(call do_install_mkdir,$(libdir_SQ)); \
		cp -fpR $(LIB_INSTALL) $(DESTDIR)$(libdir_SQ)

install_plugins: $(PLUGINS)
	$(call QUIET_INSTALL, trace_plugins) \
		$(call do_install_plugins, $(PLUGINS))

install_pkgconfig:
	$(call QUIET_INSTALL, $(PKG_CONFIG_FILE)) \
		$(call do_install_pkgconfig_file,$(prefix))

install_headers:
	$(call QUIET_INSTALL, headers) \
<<<<<<< HEAD
		$(call do_install,event-parse.h,$(prefix)/include/traceevent,644); \
		$(call do_install,event-utils.h,$(prefix)/include/traceevent,644); \
		$(call do_install,trace-seq.h,$(prefix)/include/traceevent,644); \
		$(call do_install,kbuffer.h,$(prefix)/include/traceevent,644)
=======
		$(call do_install,event-parse.h,$(DESTDIR)$(includedir_SQ),644); \
		$(call do_install,event-utils.h,$(DESTDIR)$(includedir_SQ),644); \
		$(call do_install,trace-seq.h,$(DESTDIR)$(includedir_SQ),644); \
		$(call do_install,kbuffer.h,$(DESTDIR)$(includedir_SQ),644)
>>>>>>> 0ecfebd2

install: install_lib

clean:
	$(call QUIET_CLEAN, libtraceevent) \
		$(RM) *.o *~ $(TARGETS) *.a *.so $(VERSION_FILES) .*.d .*.cmd; \
		$(RM) TRACEEVENT-CFLAGS tags TAGS; \
		$(RM) $(PKG_CONFIG_FILE)

<<<<<<< HEAD
=======
PHONY += doc
doc:
	$(call descend,Documentation)

PHONY += doc-clean
doc-clean:
	$(call descend,Documentation,clean)

PHONY += doc-install
doc-install:
	$(call descend,Documentation,install)

PHONY += doc-uninstall
doc-uninstall:
	$(call descend,Documentation,uninstall)

PHONY += help
help:
	@echo 'Possible targets:'
	@echo''
	@echo '  all                 - default, compile the library and the'\
				      'plugins'
	@echo '  plugins             - compile the plugins'
	@echo '  install             - install the library, the plugins,'\
					'the header and pkgconfig files'
	@echo '  clean               - clean the library and the plugins object files'
	@echo '  doc                 - compile the documentation files - man'\
					'and html pages, in the Documentation directory'
	@echo '  doc-clean           - clean the documentation files'
	@echo '  doc-install         - install the man pages'
	@echo '  doc-uninstall       - uninstall the man pages'
	@echo''
>>>>>>> 0ecfebd2
PHONY += force plugins
force:

# Declare the contents of the .PHONY variable as phony.  We keep that
# information in a variable so we can use it in if_changed and friends.
.PHONY: $(PHONY)<|MERGE_RESOLUTION|>--- conflicted
+++ resolved
@@ -50,12 +50,9 @@
 man_dir_SQ = '$(subst ','\'',$(man_dir))'
 pkgconfig_dir ?= $(word 1,$(shell $(PKG_CONFIG) 		\
 			--variable pc_path pkg-config | tr ":" " "))
-<<<<<<< HEAD
-=======
 includedir_relative = traceevent
 includedir = $(prefix)/include/$(includedir_relative)
 includedir_SQ = '$(subst ','\'',$(includedir))'
->>>>>>> 0ecfebd2
 
 export man_dir man_dir_SQ INSTALL
 export DESTDIR DESTDIR_SQ
@@ -286,11 +283,8 @@
 		cp -f ${PKG_CONFIG_FILE}.template ${PKG_CONFIG_FILE}; 		\
 		sed -i "s|INSTALL_PREFIX|${1}|g" ${PKG_CONFIG_FILE}; 		\
 		sed -i "s|LIB_VERSION|${EVENT_PARSE_VERSION}|g" ${PKG_CONFIG_FILE}; \
-<<<<<<< HEAD
-=======
 		sed -i "s|LIB_DIR|${libdir}|g" ${PKG_CONFIG_FILE}; \
 		sed -i "s|HEADER_DIR|$(includedir)|g" ${PKG_CONFIG_FILE}; \
->>>>>>> 0ecfebd2
 		$(call do_install,$(PKG_CONFIG_FILE),$(pkgconfig_dir),644); 	\
 	else 									\
 		(echo Failed to locate pkg-config directory) 1>&2;		\
@@ -312,17 +306,10 @@
 
 install_headers:
 	$(call QUIET_INSTALL, headers) \
-<<<<<<< HEAD
-		$(call do_install,event-parse.h,$(prefix)/include/traceevent,644); \
-		$(call do_install,event-utils.h,$(prefix)/include/traceevent,644); \
-		$(call do_install,trace-seq.h,$(prefix)/include/traceevent,644); \
-		$(call do_install,kbuffer.h,$(prefix)/include/traceevent,644)
-=======
 		$(call do_install,event-parse.h,$(DESTDIR)$(includedir_SQ),644); \
 		$(call do_install,event-utils.h,$(DESTDIR)$(includedir_SQ),644); \
 		$(call do_install,trace-seq.h,$(DESTDIR)$(includedir_SQ),644); \
 		$(call do_install,kbuffer.h,$(DESTDIR)$(includedir_SQ),644)
->>>>>>> 0ecfebd2
 
 install: install_lib
 
@@ -332,8 +319,6 @@
 		$(RM) TRACEEVENT-CFLAGS tags TAGS; \
 		$(RM) $(PKG_CONFIG_FILE)
 
-<<<<<<< HEAD
-=======
 PHONY += doc
 doc:
 	$(call descend,Documentation)
@@ -366,7 +351,6 @@
 	@echo '  doc-install         - install the man pages'
 	@echo '  doc-uninstall       - uninstall the man pages'
 	@echo''
->>>>>>> 0ecfebd2
 PHONY += force plugins
 force:
 
